--- conflicted
+++ resolved
@@ -23,18 +23,11 @@
     "cdk-stateful": "cdk --app 'yarn run -B ts-node --prefer-ts-exts bin/statefulPipeline.ts'"
   },
   "dependencies": {
-<<<<<<< HEAD
-    "@aws-cdk/aws-lambda-go-alpha": "^2.154.1-alpha.0",
-    "@aws-cdk/aws-lambda-python-alpha": "2.152.0-alpha.0",
-    "@aws-cdk/aws-pipes-alpha": "^2.152.0-alpha.0",
-    "@aws-cdk/aws-pipes-sources-alpha": "^2.152.0-alpha.0",
-    "aws-cdk-lib": "^2.152.0",
-=======
+    "@aws-cdk/aws-lambda-go-alpha": "^2.155.0-alpha.0",
     "@aws-cdk/aws-lambda-python-alpha": "2.155.0-alpha.0",
     "@aws-cdk/aws-pipes-alpha": "^2.155.0-alpha.0",
     "@aws-cdk/aws-pipes-sources-alpha": "^2.155.0-alpha.0",
     "aws-cdk-lib": "^2.155.0",
->>>>>>> 537921bb
     "cargo-lambda-cdk": "^0.0.22",
     "cdk-nag": "^2.28.195",
     "constructs": "^10.3.0",

--- conflicted
+++ resolved
@@ -1,29 +1,18 @@
-<<<<<<< HEAD
-from django.db.models import Q
+from django.db.models import Q, Max, F
 from drf_spectacular.utils import extend_schema
 from rest_framework.decorators import action
-
-from workflow_manager.models.workflow_run import WorkflowRun
-from workflow_manager.serializers.workflow_run import WorkflowRunDetailSerializer, WorkflowRunSerializer
-from workflow_manager.viewsets.base import BaseViewSet
-=======
-from django.db.models import Q, Max, F
-from rest_framework import filters
-from rest_framework.decorators import action
-from drf_spectacular.utils import extend_schema
-from rest_framework.viewsets import ReadOnlyModelViewSet
 from rest_framework.response import Response
 
 from workflow_manager.models.workflow_run import WorkflowRun
-from workflow_manager.pagination import StandardResultsSetPagination
-from workflow_manager.serializers import WorkflowRunModelSerializer, WorkflowRunCountByStatusSerializer
->>>>>>> c387d2e3
+from workflow_manager.serializers.workflow_run import WorkflowRunCountByStatusSerializer
+from workflow_manager.serializers.workflow_run import WorkflowRunDetailSerializer, WorkflowRunSerializer
+from workflow_manager.viewsets.base import BaseViewSet
 
 
 class WorkflowRunViewSet(BaseViewSet):
     serializer_class = WorkflowRunDetailSerializer
     search_fields = WorkflowRun.get_base_fields()
-    queryset = WorkflowRun.objects.prefetch_related("state_set").prefetch_related("libraries").all()
+    queryset = WorkflowRun.objects.prefetch_related("libraries").all()
     orcabus_id_prefix = WorkflowRun.orcabus_id_prefix
 
     @extend_schema(parameters=[
@@ -34,11 +23,6 @@
         return super().list(request, *args, **kwargs)
 
     def get_queryset(self):
-<<<<<<< HEAD
-        query_params = self.get_query_params()
-        return WorkflowRun.objects.get_by_keyword(self.queryset, **query_params)
-=======
-        
         """
         custom queryset:
         add filter by:
@@ -77,7 +61,11 @@
         ])
         
         # get all workflow runs with rest of the query params
-        result_set = WorkflowRun.objects.get_by_keyword(**self.request.query_params).prefetch_related('states').prefetch_related('libraries').select_related('workflow') # add prefetch_related & select_related to reduce the number of queries
+        # add prefetch_related & select_related to reduce the number of queries
+        result_set = WorkflowRun.objects.get_by_keyword(**self.request.query_params)\
+                                        .prefetch_related('states')\
+                                        .prefetch_related('libraries')\
+                                        .select_related('workflow')
  
         if start_time and end_time:
             result_set = result_set.annotate(latest_state_time=Max('states__timestamp')).filter(
@@ -108,7 +96,6 @@
             )
             
         return result_set
->>>>>>> c387d2e3
 
     @action(detail=False, methods=['GET'])
     def ongoing(self, request):

from enum import Enum
from typing import List

from django.db import models

from workflow_manager.models.base import OrcaBusBaseModel, OrcaBusBaseManager
from workflow_manager.models.payload import Payload
from workflow_manager.models.workflow_run import WorkflowRun


class Status(Enum):
    DRAFT = "DRAFT", ['DRAFT', 'INITIAL', 'CREATED']
    READY = "READY", ['READY']
    RUNNING = "RUNNING", ['RUNNING', 'IN_PROGRESS']
    SUCCEEDED = "SUCCEEDED", ['SUCCEEDED', 'SUCCESS']
    FAILED = "FAILED", ['FAILED', 'FAILURE']
    ABORTED = "ABORTED", ['ABORTED', 'CANCELLED', 'CANCELED']

    def __init__(self, convention: str, aliases: List[str]):
        self.convention = convention
        self.aliases = aliases

    def __str__(self):
        return self.convention

    @staticmethod
    def get_convention(status: str):
        # enforce upper case convention
        status = status.upper()
        status = status.replace("-", "_")
        # TODO: handle other characters?
        for s in Status:
            if status in s.aliases:
                return s.convention

        # retain all uncontrolled states
        return status

    @staticmethod
    def is_supported(status: str) -> bool:
        # enforce upper case convention
        status = status.upper()
        for s in Status:
            if status in s.aliases:
                return True
        return False

    @staticmethod
    def is_terminal(status: str) -> bool:
        # enforce upper case convention
        status = status.upper()
        for s in [Status.SUCCEEDED, Status.FAILED, Status.ABORTED]:
            if status in s.aliases:
                return True
        return False

    @staticmethod
    def is_draft(status: str) -> bool:
        # enforce upper case convention
        status = status.upper()
        if status in Status.DRAFT.aliases:
            return True
        else:
            return False

    @staticmethod
    def is_running(status: str) -> bool:
        # enforce upper case convention
        status = status.upper()
        if status in Status.RUNNING.aliases:
            return True
        else:
            return False

    @staticmethod
    def is_ready(status: str) -> bool:
        # enforce upper case convention
        status = status.upper()
        if status in Status.READY.aliases:
            return True
        else:
            return False


class StateManager(OrcaBusBaseManager):
    pass


class State(OrcaBusBaseModel):
    class Meta:
        unique_together = ["workflow_run", "status", "timestamp"]

    orcabus_id_prefix = 'stt.'

    # --- mandatory fields
<<<<<<< HEAD
=======
    workflow_run = models.ForeignKey(WorkflowRun, related_name='states', on_delete=models.CASCADE)
>>>>>>> c387d2e3
    status = models.CharField(max_length=255)  # TODO: How and where to enforce conventions?
    timestamp = models.DateTimeField()
    comment = models.CharField(max_length=255, null=True, blank=True)

    workflow_run = models.ForeignKey(WorkflowRun, on_delete=models.CASCADE)
    # Link to workflow run payload data
    payload = models.ForeignKey(Payload, null=True, blank=True, on_delete=models.SET_NULL)

    objects = StateManager()

    def __str__(self):
        return f"ID: {self.orcabus_id}, status: {self.status}"

    def to_dict(self):
        return {
            "orcabusId": self.orcabus_id,
            "workflow_run_id": self.workflow_run.orcabus_id,
            "status": self.status,
            "timestamp": str(self.timestamp),
            "comment": self.comment,
            "payload": self.payload.to_dict() if (self.payload is not None) else None,
        }

    def is_terminal(self) -> bool:
        return Status.is_terminal(str(self.status))

    def is_draft(self) -> bool:
        return Status.is_draft(str(self.status))

    def is_ready(self) -> bool:
        return Status.is_ready(str(self.status))

    def is_running(self) -> bool:
        return Status.is_running(str(self.status))<|MERGE_RESOLUTION|>--- conflicted
+++ resolved
@@ -93,15 +93,11 @@
     orcabus_id_prefix = 'stt.'
 
     # --- mandatory fields
-<<<<<<< HEAD
-=======
-    workflow_run = models.ForeignKey(WorkflowRun, related_name='states', on_delete=models.CASCADE)
->>>>>>> c387d2e3
     status = models.CharField(max_length=255)  # TODO: How and where to enforce conventions?
     timestamp = models.DateTimeField()
     comment = models.CharField(max_length=255, null=True, blank=True)
 
-    workflow_run = models.ForeignKey(WorkflowRun, on_delete=models.CASCADE)
+    workflow_run = models.ForeignKey(WorkflowRun, related_name='states', on_delete=models.CASCADE)
     # Link to workflow run payload data
     payload = models.ForeignKey(Payload, null=True, blank=True, on_delete=models.SET_NULL)
 

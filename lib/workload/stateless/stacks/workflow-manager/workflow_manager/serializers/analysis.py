from workflow_manager.serializers.base import SerializersBase, OptionalFieldsMixin
from workflow_manager.models import Analysis, Workflow, AnalysisContext


class AnalysisBaseSerializer(SerializersBase):
    prefix = Analysis.orcabus_id_prefix

class AnalysisListParamSerializer( OptionalFieldsMixin, AnalysisBaseSerializer):
    class Meta:
        model = Analysis
        fields = "__all__"
<<<<<<< HEAD

class AnalysisMinSerializer(AnalysisBaseSerializer):
    class Meta:
        model = Analysis
        fields = ["orcabus_id", "analysis_name", "analysis_version", 'status']
=======
>>>>>>> 7adf781e

class AnalysisSerializer(AnalysisBaseSerializer):
    """
    Serializer to define a default representation of an Analysis record,
    mainly used in record listings.
    """
    class Meta:
        model = Analysis
        fields = "__all__"
        # exclude = ["contexts", "workflows"]

    def to_representation(self, instance):
        representation = super().to_representation(instance)
        new_workflow_refs = []  # Rewrite internal OrcaBUs
        for item in representation["workflows"]:
            new_workflow_refs.append(f"{Workflow.orcabus_id_prefix}{item}")
        representation["workflows"] = new_workflow_refs
        new_context_refs = []
        for item in representation["contexts"]:
            new_context_refs.append(f"{AnalysisContext.orcabus_id_prefix}{item}")
        representation["contexts"] = new_context_refs
        return representation


class AnalysisDetailSerializer(AnalysisBaseSerializer):
    """
    Serializer to define a detailed representation of an Analysis record,
    mainly used in individual record views.
    """
    from .analysis_context import AnalysisContextSerializer
    from .workflow import WorkflowMinSerializer

    contexts = AnalysisContextSerializer(many=True, read_only=True)
    workflows = WorkflowMinSerializer(many=True, read_only=True)

    class Meta:
        model = Analysis
        fields = "__all__"<|MERGE_RESOLUTION|>--- conflicted
+++ resolved
@@ -1,3 +1,4 @@
+from workflow_manager.serializers.base import SerializersBase, OptionalFieldsMixin
 from workflow_manager.serializers.base import SerializersBase, OptionalFieldsMixin
 from workflow_manager.models import Analysis, Workflow, AnalysisContext
 
@@ -9,14 +10,11 @@
     class Meta:
         model = Analysis
         fields = "__all__"
-<<<<<<< HEAD
 
 class AnalysisMinSerializer(AnalysisBaseSerializer):
     class Meta:
         model = Analysis
         fields = ["orcabus_id", "analysis_name", "analysis_version", 'status']
-=======
->>>>>>> 7adf781e
 
 class AnalysisSerializer(AnalysisBaseSerializer):
     """

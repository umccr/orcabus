--- conflicted
+++ resolved
@@ -1,13 +1,13 @@
 from workflow_manager.serializers.base import SerializersBase, OptionalFieldsMixin
-<<<<<<< HEAD
 from workflow_manager.models import AnalysisRun
-=======
-from workflow_manager.models import AnalysisRun, Analysis, AnalysisContext
->>>>>>> 7adf781e
 
 class AnalysisRunBaseSerializer(SerializersBase):
     prefix = AnalysisRun.orcabus_id_prefix
 
+class AnalysisRunListParamSerializer( OptionalFieldsMixin, AnalysisRunBaseSerializer,):
+    class Meta:
+        model = AnalysisRun
+        fields = "__all__"
 class AnalysisRunListParamSerializer( OptionalFieldsMixin, AnalysisRunBaseSerializer,):
     class Meta:
         model = AnalysisRun

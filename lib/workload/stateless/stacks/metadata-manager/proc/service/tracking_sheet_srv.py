import os
import re
import json
<<<<<<< HEAD
from typing import List
=======
>>>>>>> 77e132da

import pandas as pd
import numpy as np
from django.core.exceptions import ObjectDoesNotExist
from django.db import transaction

<<<<<<< HEAD
from libumccr import libgdrive, libjson
from libumccr.aws import libssm, libeb

import logging

from app.models import Subject, Specimen, Library
from app.models.lab.library import Quality, LibraryType, Phenotype, WorkflowType
from app.models.lab.specimen import Source
from app.models.lab.utils import get_value_from_human_readable_label
from app.serializers import SubjectSerializer, SpecimenSerializer, LibrarySerializer
from proc.aws.event.lab import MetadataStateChangeEvent
=======
from libumccr import libgdrive
from libumccr.aws import libssm

import logging

from app.models import Subject, Sample, Library, Project, Contact, Individual
from app.models.library import Quality, LibraryType, Phenotype, WorkflowType
from app.models.sample import Source
from app.models.utils import get_value_from_human_readable_label
>>>>>>> 77e132da
from proc.service.utils import clean_model_history

logger = logging.getLogger()
logger.setLevel(logging.INFO)

SSM_NAME_TRACKING_SHEET_ID = os.getenv('SSM_NAME_TRACKING_SHEET_ID', '')
SSM_NAME_GDRIVE_ACCOUNT = os.getenv('SSM_NAME_GDRIVE_ACCOUNT', '')


@transaction.atomic
def persist_lab_metadata(df: pd.DataFrame, sheet_year: str):
    """
    Persist metadata records from a pandas dataframe into the db

    Args:
        df (pd.DataFrame): The source of truth for the metadata in this particular year
        sheet_year (type): The year for the metadata df supplied

    """
    logger.info(f"Start processing LabMetadata")

    # Event entries for the event bus
    event_bus_entries = list()

    # Used for statistics
<<<<<<< HEAD
    library_created = list()
    library_updated = list()
    library_deleted = list()
    specimen_created = list()
    specimen_updated = list()
    specimen_deleted = list()
    subject_created = list()
    subject_updated = list()
    subject_deleted = list()

    rows_invalid = list()

    # If the df do not contain to what has existed in the db, it will be deleted
    for lib in Library.objects.exclude(library_id__in=df['library_id'].tolist()).iterator():
        lib.delete()
        lib_dict = LibrarySerializer(lib).data
        event = MetadataStateChangeEvent(
            action='DELETE',
            model='LIBRARY',
            ref_id=lib_dict.get('orcabus_id'),
            data=lib_dict
        )
        event_bus_entries.append(event.get_put_event_entry())
        library_deleted.append(lib)

    for spc in Specimen.objects.exclude(specimen_id__in=df['sample_id'].tolist()).iterator():
        spc.delete()
        spc_dict = SpecimenSerializer(spc).data
        event = MetadataStateChangeEvent(
            action='DELETE',
            model='SPECIMEN',
            ref_id=spc_dict.get('orcabus_id'),
            data=spc_dict
        )
        event_bus_entries.append(event.get_put_event_entry())
        specimen_deleted.append(spc)

    for sbj in Subject.objects.exclude(subject_id__in=df['subject_id'].tolist()).iterator():
        sbj.delete()
        sbj_dict = SubjectSerializer(sbj).data
        event = MetadataStateChangeEvent(
            action='DELETE',
            model='SUBJECT',
            ref_id=sbj_dict.get('orcabus_id'),
            data=sbj_dict
        )
        event_bus_entries.append(event.get_put_event_entry())
        subject_deleted.append(sbj)

    # Update: 12/07/2024. 'Subject' -> 'Specimen' is now ONE to Many, therefore the process of unliking the many to
    # many is not needed. The following code is commented for future reference when the 'Individual' concept is
    # introduced (which will have many-to-many as 'Individual' <-> 'Subject').

    # # removing relation of spc <-> sbj when needed as this is the many-to-many relationship
    # # adding relation between specimen and subject could be done per library records
    # # but removal will need all records to consider before the removing
    # # this `spc_sbj_df` will convert mapping between `sample_id` to all related `subject_id` as list
    # spc_sbj_df = df.loc[:, df.columns.isin(['sample_id', 'subject_id'])] \
    #     .groupby('sample_id')['subject_id'] \
    #     .apply(list) \
    #     .reset_index(name='subject_id_list')
    #
    # for record in spc_sbj_df.to_dict('records'):
    #     specimen_id = record.get("sample_id")
    #     subject_id_list = record.get("subject_id_list")
    #
    #     try:
    #         spc = Specimen.objects.get(specimen_id=specimen_id)
    #         for sbj in spc.subjects.all().iterator():
    #             if sbj.subject_id not in subject_id_list:
    #                 spc.subjects.remove(sbj)
    #
    #     except ObjectDoesNotExist:
    #         pass
    #
    # ... added below...
    #
    # # specimen <-> subject (addition only)
    # try:
    #     specimen.subjects.get(orcabus_id=subject.orcabus_id)
    # except ObjectDoesNotExist:
    #     specimen.subjects.add(subject)
=======
    invalid_data = []
    stats = {
        "library": {
            "create_count": 0,
            "update_count": 0,
            "delete_count": 0,
        },
        "sample": {
            "create_count": 0,
            "update_count": 0,
            "delete_count": 0,

        },
        "subject": {
            "create_count": 0,
            "update_count": 0,
            "delete_count": 0,
        },
        "individual": {
            "create_count": 0,
            "update_count": 0,
            "delete_count": 0,
        },
        "project": {
            "create_count": 0,
            "update_count": 0,
            "delete_count": 0,
        },
        "contact": {
            "create_count": 0,
            "update_count": 0,
            "delete_count": 0,
        },
        'invalid_record_count': 0,
    }

    # The data frame is to be the source of truth for the particular year
    # So we need to remove db records which are not in the data frame
    # Only doing this for library records and (dangling) sample/subject may be removed on a separate process
    # Note: We do not remove many-to-many relationships if current df has changed

    # For the library_id we need craft the library_id prefix to match the year
    # E.g. year 2024, library_id prefix is 'L24' as what the Lab tracking sheet convention
    library_prefix = f'L{sheet_year[-2:]}'
    for lib in Library.objects.filter(library_id__startswith=library_prefix).exclude(
            library_id__in=df['library_id'].tolist()).iterator():
        stats['library']['delete_count'] += 1
        lib.delete()
>>>>>>> 77e132da

    # this the where records are updated, inserted, linked based on library_id
    for record in df.to_dict('records'):
        try:
            # 1. update or create all data in the model from the given record
<<<<<<< HEAD
            subject, is_sub_created, is_sub_updated = Subject.objects.update_or_create_if_needed(
                search_key={"subject_id": record.get('subject_id')},
                data={
                    "subject_id": record.get('subject_id')
                }
            )
            sbj_dict = SubjectSerializer(subject).data
            if is_sub_created:
                event = MetadataStateChangeEvent(
                    action='CREATE',
                    model='SUBJECT',
                    ref_id=sbj_dict.get('orcabus_id'),
                    data=sbj_dict
                )
                event_bus_entries.append(event.get_put_event_entry())
                subject_created.append(subject)

            if is_sub_updated:
                event = MetadataStateChangeEvent(
                    action='UPDATE',
                    model='SUBJECT',
                    ref_id=sbj_dict.get('orcabus_id'),
                    data=sbj_dict
                )
                event_bus_entries.append(event.get_put_event_entry())
                subject_updated.append(subject)

            specimen, is_spc_created, is_spc_updated = Specimen.objects.update_or_create_if_needed(
                search_key={"specimen_id": record.get('sample_id')},
                data={
                    "specimen_id": record.get('sample_id'),
=======

            # ------------------------------
            # Individual
            # ------------------------------
            idv, is_idv_created, is_idv_updated = Individual.objects.update_or_create_if_needed(
                search_key={
                    "individual_id": record.get('subject_id'),
                    "source": "lab"
                },
                data={
                    "individual_id": record.get('subject_id'),
                    "source": "lab"
                }
            )
            if is_idv_created:
                stats['individual']['create_count'] += 1
            if is_idv_updated:
                stats['individual']['update_count'] += 1

            # ------------------------------
            # Subject: We map the external_subject_id to the subject_id in the model
            # ------------------------------
            subject, is_sub_created, is_sub_updated = Subject.objects.update_or_create_if_needed(
                search_key={"subject_id": record.get('external_subject_id')},
                data={
                    "subject_id": record.get('external_subject_id'),
                }
            )

            if is_sub_created:
                stats['subject']['create_count'] += 1
            if is_sub_updated:
                stats['subject']['update_count'] += 1

            # link individual to external subject
            try:
                subject.individual_set.get(orcabus_id=idv.orcabus_id)
            except ObjectDoesNotExist:
                subject.individual_set.add(idv)

                # We update the stats when new idv is linked to sbj, only if this is not recorded as
                # update/create in previous upsert method
                if not is_sub_created and not is_sub_updated:
                    stats['subject']['update_count'] += 1

            # ------------------------------
            # Sample
            # ------------------------------
            sample, is_smp_created, is_smp_updated = Sample.objects.update_or_create_if_needed(
                search_key={"sample_id": record.get('sample_id')},
                data={
                    "sample_id": record.get('sample_id'),
                    "external_sample_id": record.get('external_sample_id'),
>>>>>>> 77e132da
                    "source": get_value_from_human_readable_label(Source.choices, record.get('source')),
                }
            )
<<<<<<< HEAD
            spc_dict = SpecimenSerializer(specimen).data

            if is_spc_created:
                event = MetadataStateChangeEvent(
                    action='CREATE',
                    model='SPECIMEN',
                    ref_id=spc_dict.get('orcabus_id'),
                    data=spc_dict
                )
                event_bus_entries.append(event.get_put_event_entry())
                specimen_created.append(specimen)

            if is_spc_updated:
                event = MetadataStateChangeEvent(
                    action='UPDATE',
                    model='SPECIMEN',
                    ref_id=spc_dict.get('orcabus_id'),
                    data=spc_dict
                )
                event_bus_entries.append(event.get_put_event_entry())
                specimen_updated.append(specimen)

=======
            if is_smp_created:
                stats['sample']['create_count'] += 1
            if is_smp_updated:
                stats['sample']['update_count'] += 1

            # ------------------------------
            # Contact
            # ------------------------------
            contact, is_ctc_created, is_ctc_updated = Contact.objects.update_or_create_if_needed(
                search_key={"contact_id": record.get('project_owner')},
                data={
                    "contact_id": record.get('project_owner'),
                }
            )
            if is_ctc_created:
                stats['contact']['create_count'] += 1
            if is_ctc_updated:
                stats['contact']['update_count'] += 1

            # ------------------------------
            # Project: Upsert project with contact as part of the project
            # ------------------------------
            project, is_prj_created, is_prj_updated = Project.objects.update_or_create_if_needed(
                search_key={"project_id": record.get('project_name')},
                data={
                    "project_id": record.get('project_name'),
                }
            )
            if is_prj_created:
                stats['project']['create_count'] += 1
            if is_prj_updated:
                stats['project']['update_count'] += 1

            # link project to its contact
            try:
                project.contact_set.get(orcabus_id=contact.orcabus_id)
            except ObjectDoesNotExist:
                project.contact_set.add(contact)

                # We update the stats when new ctc is linked to prj, only if this is not recorded as
                # update/create in previous upsert method
                if not is_prj_created and not is_prj_updated:
                    stats['project']['update_count'] += 1

            # ------------------------------
            # Library: Upsert library record with related sample, subject, project
            # ------------------------------
>>>>>>> 77e132da
            library, is_lib_created, is_lib_updated = Library.objects.update_or_create_if_needed(
                search_key={"library_id": record.get('library_id')},
                data={
                    'library_id': record.get('library_id'),
                    'phenotype': get_value_from_human_readable_label(Phenotype.choices, record.get('phenotype')),
                    'workflow': get_value_from_human_readable_label(WorkflowType.choices, record.get('workflow')),
                    'quality': get_value_from_human_readable_label(Quality.choices, record.get('quality')),
                    'type': get_value_from_human_readable_label(LibraryType.choices, record.get('type')),
                    'assay': record.get('assay'),
                    'coverage': sanitize_library_coverage(record.get('coverage')),

                    # relationships
                    # Although we override the db_column to {MODEL}_orcabus_id, django will still default to {MODEL}_id
                    # for foreign key id
                    'sample_id': sample.orcabus_id,
                    'subject_id': subject.orcabus_id,
                }
            )
            lib_dict = LibrarySerializer(library).data

            if is_lib_created:
<<<<<<< HEAD
                event = MetadataStateChangeEvent(
                    action='CREATE',
                    model='LIBRARY',
                    ref_id=lib_dict.get('orcabus_id'),
                    data=lib_dict
                )
                event_bus_entries.append(event.get_put_event_entry())
                library_created.append(library)

            if is_lib_updated:
                event = MetadataStateChangeEvent(
                    action='UPDATE',
                    model='LIBRARY',
                    ref_id=lib_dict.get('orcabus_id'),
                    data=lib_dict,
                )
                event_bus_entries.append(event.get_put_event_entry())
                library_updated.append(library)
=======
                stats['library']['create_count'] += 1
            if is_lib_updated:
                stats['library']['update_count'] += 1
>>>>>>> 77e132da

            # link library to its project
            try:
                library.project_set.get(orcabus_id=project.orcabus_id)
            except ObjectDoesNotExist:
                library.project_set.add(project)

<<<<<<< HEAD
            # library <-> specimen
            if library.specimen is None or library.specimen.orcabus_id != specimen.orcabus_id:
                library.specimen = specimen
                library.save()
                lib_dict = LibrarySerializer(library).data
                event = MetadataStateChangeEvent(
                    action='UPDATE',
                    model='LIBRARY',
                    ref_id=lib_dict.get('orcabus_id'),
                    data=lib_dict,
                )
                event_bus_entries.append(event.get_put_event_entry())
                library_updated.append(library)

            # specimen <-> subject
            if specimen.subject is None or specimen.subject.orcabus_id != subject.orcabus_id:
                specimen.subject = subject
                specimen.save()
=======
                # We update the stats when new project is linked to library, only if this is not recorded as
                # update/create in previous upsert method
                if not is_lib_created and not is_lib_updated:
                    stats['library']['update_count'] += 1
>>>>>>> 77e132da

                spc_dict = SpecimenSerializer(specimen).data
                event = MetadataStateChangeEvent(
                    action='UPDATE',
                    model='SPECIMEN',
                    ref_id=spc_dict.get('orcabus_id'),
                    data=spc_dict,
                )
                event_bus_entries.append(event.get_put_event_entry())
                specimen_updated.append(specimen)

        except Exception as e:
<<<<<<< HEAD
            if any(record.values()):  # silent off blank row
                logger.warning(f"Invalid record ({e}): {json.dumps(record, indent=2)}")
                rows_invalid.append(record)
            continue

    logger.info(f'Dispatch event bridge entries: {libjson.dumps(event_bus_entries)}')
    libeb.dispatch_events(event_bus_entries)

    # clean up history for django-simple-history model
    clean_model_history()
=======
            if any(record.values()):
                stats['invalid_record_count'] += 1
                invalid_data.append({
                    "reason": e,
                    "data": record
                })
            continue

    # clean up history for django-simple-history model if any
    # Only clean for the past 15 minutes as this is what the maximum lambda cutoff
    clean_model_history(minutes=15)
>>>>>>> 77e132da

    if len(invalid_data) > 0:
        logger.warning(f"Invalid record: {invalid_data}")

    logger.info(f"Processed LabMetadata: {json.dumps(stats)}")
    return stats


def download_tracking_sheet(year: str) -> pd.DataFrame:
    """
    Download the full original metadata from Google tracking sheet
    """
    sheet_id = libssm.get_secret(SSM_NAME_TRACKING_SHEET_ID)
    account_info = libssm.get_secret(SSM_NAME_GDRIVE_ACCOUNT)

    frames = []
    logger.info(f"Downloading {year} sheet")
    sheet_df = libgdrive.download_sheet(account_info, sheet_id, year)
    sheet_df = sanitize_lab_metadata_df(sheet_df)

    frames.append(sheet_df)

    df: pd.DataFrame = pd.concat(frames)
    return df


def sanitize_lab_metadata_df(df: pd.DataFrame):
    """
    sanitize record by renaming columns, and clean df cells
    """

    df = clean_columns(df)
    df = df.map(_clean_data_cell)

    # dropping any rows that library_id == ''
    df = df.drop(df[df.library_id.isnull()].index, errors='ignore')

    # dropping column that has empty column heading
    df = df.drop('', axis='columns', errors='ignore')

    df = df.reset_index(drop=True)
    return df


def warn_drop_duplicated_library(df: pd.DataFrame) -> pd.DataFrame:
    """
    log warning messages if duplicated library_id found
    """
    # some warning for duplicates
    dup_lib_list = df[df.duplicated(subset=['library_id'], keep='last')]["library_id"].tolist()
    if len(dup_lib_list) > 0:
        logger.warning(f"data contain duplicate libraries: {', '.join(dup_lib_list)}")

    return df.drop_duplicates(subset=['library_id'], keep='last')


def clean_columns(df: pd.DataFrame) -> pd.DataFrame:
    """
    clean a dataframe of labmetadata from a tracking sheet to correspond to the django object model
    we do this by editing the columns to match the django object
    """
    # remove unnamed
    df = df.loc[:, ~df.columns.str.contains('^Unnamed')]

    # simplify verbose column names
    df = df.rename(columns={'Coverage (X)': 'coverage', "TruSeq Index, unless stated": "truseqindex"})

    # convert PascalCase headers to snake_case and fix ID going to _i_d
    pattern = re.compile(r'(?<!^)(?=[A-Z])')
    df = df.rename(columns=lambda x: pattern.sub('_', x).lower().replace('_i_d', '_id'))

    return df


def _clean_data_cell(value):
    if isinstance(value, str):
        value = value.strip()

    # python NaNs are != to themselves
    if value == 'NA' or value == '_' or value == '-' or value == '' or value != value or value == np.nan:
        value = None

    return value


def sanitize_library_coverage(value: str):
    """
    convert value that is valid in the tracking sheet to return a value that is recognizable by the Django Model
    """
    try:
        # making coverage is float-able type
        lib_coverage = float(value)
        return f'{lib_coverage}'

    except (ValueError, TypeError):
        return None<|MERGE_RESOLUTION|>--- conflicted
+++ resolved
@@ -1,29 +1,12 @@
 import os
 import re
 import json
-<<<<<<< HEAD
-from typing import List
-=======
->>>>>>> 77e132da
 
 import pandas as pd
 import numpy as np
 from django.core.exceptions import ObjectDoesNotExist
 from django.db import transaction
 
-<<<<<<< HEAD
-from libumccr import libgdrive, libjson
-from libumccr.aws import libssm, libeb
-
-import logging
-
-from app.models import Subject, Specimen, Library
-from app.models.lab.library import Quality, LibraryType, Phenotype, WorkflowType
-from app.models.lab.specimen import Source
-from app.models.lab.utils import get_value_from_human_readable_label
-from app.serializers import SubjectSerializer, SpecimenSerializer, LibrarySerializer
-from proc.aws.event.lab import MetadataStateChangeEvent
-=======
 from libumccr import libgdrive
 from libumccr.aws import libssm
 
@@ -33,7 +16,6 @@
 from app.models.library import Quality, LibraryType, Phenotype, WorkflowType
 from app.models.sample import Source
 from app.models.utils import get_value_from_human_readable_label
->>>>>>> 77e132da
 from proc.service.utils import clean_model_history
 
 logger = logging.getLogger()
@@ -59,21 +41,53 @@
     event_bus_entries = list()
 
     # Used for statistics
-<<<<<<< HEAD
-    library_created = list()
-    library_updated = list()
-    library_deleted = list()
-    specimen_created = list()
-    specimen_updated = list()
-    specimen_deleted = list()
-    subject_created = list()
-    subject_updated = list()
-    subject_deleted = list()
-
-    rows_invalid = list()
-
-    # If the df do not contain to what has existed in the db, it will be deleted
-    for lib in Library.objects.exclude(library_id__in=df['library_id'].tolist()).iterator():
+    invalid_data = []
+    stats = {
+        "library": {
+            "create_count": 0,
+            "update_count": 0,
+            "delete_count": 0,
+        },
+        "sample": {
+            "create_count": 0,
+            "update_count": 0,
+            "delete_count": 0,
+
+        },
+        "subject": {
+            "create_count": 0,
+            "update_count": 0,
+            "delete_count": 0,
+        },
+        "individual": {
+            "create_count": 0,
+            "update_count": 0,
+            "delete_count": 0,
+        },
+        "project": {
+            "create_count": 0,
+            "update_count": 0,
+            "delete_count": 0,
+        },
+        "contact": {
+            "create_count": 0,
+            "update_count": 0,
+            "delete_count": 0,
+        },
+        'invalid_record_count': 0,
+    }
+
+    # The data frame is to be the source of truth for the particular year
+    # So we need to remove db records which are not in the data frame
+    # Only doing this for library records and (dangling) sample/subject may be removed on a separate process
+    # Note: We do not remove many-to-many relationships if current df has changed
+
+    # For the library_id we need craft the library_id prefix to match the year
+    # E.g. year 2024, library_id prefix is 'L24' as what the Lab tracking sheet convention
+    library_prefix = f'L{sheet_year[-2:]}'
+    for lib in Library.objects.filter(library_id__startswith=library_prefix).exclude(
+            library_id__in=df['library_id'].tolist()).iterator():
+        stats['library']['delete_count'] += 1
         lib.delete()
         lib_dict = LibrarySerializer(lib).data
         event = MetadataStateChangeEvent(
@@ -85,151 +99,10 @@
         event_bus_entries.append(event.get_put_event_entry())
         library_deleted.append(lib)
 
-    for spc in Specimen.objects.exclude(specimen_id__in=df['sample_id'].tolist()).iterator():
-        spc.delete()
-        spc_dict = SpecimenSerializer(spc).data
-        event = MetadataStateChangeEvent(
-            action='DELETE',
-            model='SPECIMEN',
-            ref_id=spc_dict.get('orcabus_id'),
-            data=spc_dict
-        )
-        event_bus_entries.append(event.get_put_event_entry())
-        specimen_deleted.append(spc)
-
-    for sbj in Subject.objects.exclude(subject_id__in=df['subject_id'].tolist()).iterator():
-        sbj.delete()
-        sbj_dict = SubjectSerializer(sbj).data
-        event = MetadataStateChangeEvent(
-            action='DELETE',
-            model='SUBJECT',
-            ref_id=sbj_dict.get('orcabus_id'),
-            data=sbj_dict
-        )
-        event_bus_entries.append(event.get_put_event_entry())
-        subject_deleted.append(sbj)
-
-    # Update: 12/07/2024. 'Subject' -> 'Specimen' is now ONE to Many, therefore the process of unliking the many to
-    # many is not needed. The following code is commented for future reference when the 'Individual' concept is
-    # introduced (which will have many-to-many as 'Individual' <-> 'Subject').
-
-    # # removing relation of spc <-> sbj when needed as this is the many-to-many relationship
-    # # adding relation between specimen and subject could be done per library records
-    # # but removal will need all records to consider before the removing
-    # # this `spc_sbj_df` will convert mapping between `sample_id` to all related `subject_id` as list
-    # spc_sbj_df = df.loc[:, df.columns.isin(['sample_id', 'subject_id'])] \
-    #     .groupby('sample_id')['subject_id'] \
-    #     .apply(list) \
-    #     .reset_index(name='subject_id_list')
-    #
-    # for record in spc_sbj_df.to_dict('records'):
-    #     specimen_id = record.get("sample_id")
-    #     subject_id_list = record.get("subject_id_list")
-    #
-    #     try:
-    #         spc = Specimen.objects.get(specimen_id=specimen_id)
-    #         for sbj in spc.subjects.all().iterator():
-    #             if sbj.subject_id not in subject_id_list:
-    #                 spc.subjects.remove(sbj)
-    #
-    #     except ObjectDoesNotExist:
-    #         pass
-    #
-    # ... added below...
-    #
-    # # specimen <-> subject (addition only)
-    # try:
-    #     specimen.subjects.get(orcabus_id=subject.orcabus_id)
-    # except ObjectDoesNotExist:
-    #     specimen.subjects.add(subject)
-=======
-    invalid_data = []
-    stats = {
-        "library": {
-            "create_count": 0,
-            "update_count": 0,
-            "delete_count": 0,
-        },
-        "sample": {
-            "create_count": 0,
-            "update_count": 0,
-            "delete_count": 0,
-
-        },
-        "subject": {
-            "create_count": 0,
-            "update_count": 0,
-            "delete_count": 0,
-        },
-        "individual": {
-            "create_count": 0,
-            "update_count": 0,
-            "delete_count": 0,
-        },
-        "project": {
-            "create_count": 0,
-            "update_count": 0,
-            "delete_count": 0,
-        },
-        "contact": {
-            "create_count": 0,
-            "update_count": 0,
-            "delete_count": 0,
-        },
-        'invalid_record_count': 0,
-    }
-
-    # The data frame is to be the source of truth for the particular year
-    # So we need to remove db records which are not in the data frame
-    # Only doing this for library records and (dangling) sample/subject may be removed on a separate process
-    # Note: We do not remove many-to-many relationships if current df has changed
-
-    # For the library_id we need craft the library_id prefix to match the year
-    # E.g. year 2024, library_id prefix is 'L24' as what the Lab tracking sheet convention
-    library_prefix = f'L{sheet_year[-2:]}'
-    for lib in Library.objects.filter(library_id__startswith=library_prefix).exclude(
-            library_id__in=df['library_id'].tolist()).iterator():
-        stats['library']['delete_count'] += 1
-        lib.delete()
->>>>>>> 77e132da
-
     # this the where records are updated, inserted, linked based on library_id
     for record in df.to_dict('records'):
         try:
             # 1. update or create all data in the model from the given record
-<<<<<<< HEAD
-            subject, is_sub_created, is_sub_updated = Subject.objects.update_or_create_if_needed(
-                search_key={"subject_id": record.get('subject_id')},
-                data={
-                    "subject_id": record.get('subject_id')
-                }
-            )
-            sbj_dict = SubjectSerializer(subject).data
-            if is_sub_created:
-                event = MetadataStateChangeEvent(
-                    action='CREATE',
-                    model='SUBJECT',
-                    ref_id=sbj_dict.get('orcabus_id'),
-                    data=sbj_dict
-                )
-                event_bus_entries.append(event.get_put_event_entry())
-                subject_created.append(subject)
-
-            if is_sub_updated:
-                event = MetadataStateChangeEvent(
-                    action='UPDATE',
-                    model='SUBJECT',
-                    ref_id=sbj_dict.get('orcabus_id'),
-                    data=sbj_dict
-                )
-                event_bus_entries.append(event.get_put_event_entry())
-                subject_updated.append(subject)
-
-            specimen, is_spc_created, is_spc_updated = Specimen.objects.update_or_create_if_needed(
-                search_key={"specimen_id": record.get('sample_id')},
-                data={
-                    "specimen_id": record.get('sample_id'),
-=======
 
             # ------------------------------
             # Individual
@@ -283,34 +156,9 @@
                 data={
                     "sample_id": record.get('sample_id'),
                     "external_sample_id": record.get('external_sample_id'),
->>>>>>> 77e132da
                     "source": get_value_from_human_readable_label(Source.choices, record.get('source')),
                 }
             )
-<<<<<<< HEAD
-            spc_dict = SpecimenSerializer(specimen).data
-
-            if is_spc_created:
-                event = MetadataStateChangeEvent(
-                    action='CREATE',
-                    model='SPECIMEN',
-                    ref_id=spc_dict.get('orcabus_id'),
-                    data=spc_dict
-                )
-                event_bus_entries.append(event.get_put_event_entry())
-                specimen_created.append(specimen)
-
-            if is_spc_updated:
-                event = MetadataStateChangeEvent(
-                    action='UPDATE',
-                    model='SPECIMEN',
-                    ref_id=spc_dict.get('orcabus_id'),
-                    data=spc_dict
-                )
-                event_bus_entries.append(event.get_put_event_entry())
-                specimen_updated.append(specimen)
-
-=======
             if is_smp_created:
                 stats['sample']['create_count'] += 1
             if is_smp_updated:
@@ -358,7 +206,6 @@
             # ------------------------------
             # Library: Upsert library record with related sample, subject, project
             # ------------------------------
->>>>>>> 77e132da
             library, is_lib_created, is_lib_updated = Library.objects.update_or_create_if_needed(
                 search_key={"library_id": record.get('library_id')},
                 data={
@@ -380,30 +227,9 @@
             lib_dict = LibrarySerializer(library).data
 
             if is_lib_created:
-<<<<<<< HEAD
-                event = MetadataStateChangeEvent(
-                    action='CREATE',
-                    model='LIBRARY',
-                    ref_id=lib_dict.get('orcabus_id'),
-                    data=lib_dict
-                )
-                event_bus_entries.append(event.get_put_event_entry())
-                library_created.append(library)
-
-            if is_lib_updated:
-                event = MetadataStateChangeEvent(
-                    action='UPDATE',
-                    model='LIBRARY',
-                    ref_id=lib_dict.get('orcabus_id'),
-                    data=lib_dict,
-                )
-                event_bus_entries.append(event.get_put_event_entry())
-                library_updated.append(library)
-=======
                 stats['library']['create_count'] += 1
             if is_lib_updated:
                 stats['library']['update_count'] += 1
->>>>>>> 77e132da
 
             # link library to its project
             try:
@@ -411,31 +237,10 @@
             except ObjectDoesNotExist:
                 library.project_set.add(project)
 
-<<<<<<< HEAD
-            # library <-> specimen
-            if library.specimen is None or library.specimen.orcabus_id != specimen.orcabus_id:
-                library.specimen = specimen
-                library.save()
-                lib_dict = LibrarySerializer(library).data
-                event = MetadataStateChangeEvent(
-                    action='UPDATE',
-                    model='LIBRARY',
-                    ref_id=lib_dict.get('orcabus_id'),
-                    data=lib_dict,
-                )
-                event_bus_entries.append(event.get_put_event_entry())
-                library_updated.append(library)
-
-            # specimen <-> subject
-            if specimen.subject is None or specimen.subject.orcabus_id != subject.orcabus_id:
-                specimen.subject = subject
-                specimen.save()
-=======
                 # We update the stats when new project is linked to library, only if this is not recorded as
                 # update/create in previous upsert method
                 if not is_lib_created and not is_lib_updated:
                     stats['library']['update_count'] += 1
->>>>>>> 77e132da
 
                 spc_dict = SpecimenSerializer(specimen).data
                 event = MetadataStateChangeEvent(
@@ -448,18 +253,6 @@
                 specimen_updated.append(specimen)
 
         except Exception as e:
-<<<<<<< HEAD
-            if any(record.values()):  # silent off blank row
-                logger.warning(f"Invalid record ({e}): {json.dumps(record, indent=2)}")
-                rows_invalid.append(record)
-            continue
-
-    logger.info(f'Dispatch event bridge entries: {libjson.dumps(event_bus_entries)}')
-    libeb.dispatch_events(event_bus_entries)
-
-    # clean up history for django-simple-history model
-    clean_model_history()
-=======
             if any(record.values()):
                 stats['invalid_record_count'] += 1
                 invalid_data.append({
@@ -471,7 +264,6 @@
     # clean up history for django-simple-history model if any
     # Only clean for the past 15 minutes as this is what the maximum lambda cutoff
     clean_model_history(minutes=15)
->>>>>>> 77e132da
 
     if len(invalid_data) > 0:
         logger.warning(f"Invalid record: {invalid_data}")

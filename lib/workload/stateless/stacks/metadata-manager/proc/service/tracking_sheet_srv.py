--- conflicted
+++ resolved
@@ -62,17 +62,6 @@
         library_deleted.append(lib)
         lib.delete()
 
-<<<<<<< HEAD
-    for spc in Specimen.objects.exclude(lab_specimen_id__in=df['sample_id'].tolist()).iterator():
-        specimen_deleted.append(spc)
-        spc.delete()
-
-    for sbj in Subject.objects.exclude(lab_subject_id__in=df['subject_id'].tolist()).iterator():
-        subject_deleted.append(sbj)
-        sbj.delete()
-
-=======
->>>>>>> 0530e02e
     # Update: 12/07/2024. 'Subject' -> 'Specimen' is now ONE to Many, therefore the process of unliking the many to
     # many is not needed. The following code is commented for future reference when the 'Individual' concept is
     # introduced (which will have many-to-many as 'Individual' <-> 'Subject').
@@ -111,18 +100,10 @@
     for record in df.to_dict('records'):
         try:
             # 1. update or create all data in the model from the given record
-<<<<<<< HEAD
-            subject, is_sub_created = Subject.objects.update_or_create(
-                lab_subject_id=record.get('subject_id'),
-                defaults={
-                    "lab_subject_id": record.get('subject_id'),
-                    "external_subject_id": record.get('external_subject_id')
-=======
             subject, is_sub_created, is_sub_updated = Subject.objects.update_or_create_if_needed(
                 search_key={"subject_id": record.get('subject_id')},
                 data={
                     "subject_id": record.get('subject_id')
->>>>>>> 0530e02e
                 }
             )
             if is_sub_created:
@@ -130,18 +111,10 @@
             if is_sub_updated:
                 subject_updated.append(subject)
 
-<<<<<<< HEAD
-            specimen, is_spc_created = Specimen.objects.update_or_create(
-                lab_specimen_id=record.get('sample_id'),
-                defaults={
-                    "lab_specimen_id": record.get('sample_id'),
-                    "external_specimen_id": record.get('external_sample_id'),
-=======
             specimen, is_spc_created, is_spc_updated = Specimen.objects.update_or_create_if_needed(
                 search_key={"specimen_id": record.get('sample_id')},
                 data={
                     "specimen_id": record.get('sample_id'),
->>>>>>> 0530e02e
                     "source": get_value_from_human_readable_label(Source.choices, record.get('source')),
                     'subject_id': subject.orcabus_id
                 }

import os
import json

import pandas as pd
from django.core.exceptions import ObjectDoesNotExist
from django.db import transaction

from libumccr import libgdrive, libjson
from libumccr.aws import libssm, libeb

import logging

from app.models import Subject, Sample, Library, Project, Contact, Individual
from app.models.library import Quality, LibraryType, Phenotype, WorkflowType, sanitize_library_coverage
from app.models.sample import Source
from app.models.utils import get_value_from_human_readable_label
<<<<<<< HEAD
from app.serializers import LibrarySerializer
from proc.aws.event.event import MetadataStateChangeEvent
from proc.service.utils import clean_model_history
=======
from proc.service.utils import clean_model_history, sanitize_lab_metadata_df
>>>>>>> 88426210

logger = logging.getLogger()
logger.setLevel(logging.INFO)

SSM_NAME_TRACKING_SHEET_ID = os.getenv('SSM_NAME_TRACKING_SHEET_ID', '')
SSM_NAME_GDRIVE_ACCOUNT = os.getenv('SSM_NAME_GDRIVE_ACCOUNT', '')


@transaction.atomic
def persist_lab_metadata(df: pd.DataFrame, sheet_year: str):
    """
    Persist metadata records from a pandas dataframe into the db

    Args:
        df (pd.DataFrame): The source of truth for the metadata in this particular year
        sheet_year (type): The year for the metadata df supplied

    """
    logger.info(f"Start processing LabMetadata")

    # Event entries for the event bus
    event_bus_entries = list()

    # Used for statistics
    invalid_data = []
    stats = {
        "library": {
            "create_count": 0,
            "update_count": 0,
            "delete_count": 0,
        },
        "sample": {
            "create_count": 0,
            "update_count": 0,
            "delete_count": 0,

        },
        "subject": {
            "create_count": 0,
            "update_count": 0,
            "delete_count": 0,
        },
        "individual": {
            "create_count": 0,
            "update_count": 0,
            "delete_count": 0,
        },
        "project": {
            "create_count": 0,
            "update_count": 0,
            "delete_count": 0,
        },
        "contact": {
            "create_count": 0,
            "update_count": 0,
            "delete_count": 0,
        },
        'invalid_record_count': 0,
    }

    # The data frame is to be the source of truth for the particular year
    # So we need to remove db records which are not in the data frame
    # Only doing this for library records and (dangling) sample/subject may be removed on a separate process
    # Note: We do not remove many-to-many relationships if current df has changed

    # For the library_id we need craft the library_id prefix to match the year
    # E.g. year 2024, library_id prefix is 'L24' as what the Lab tracking sheet convention
    library_prefix = f'L{sheet_year[-2:]}'
    for lib in Library.objects.filter(library_id__startswith=library_prefix).exclude(
            library_id__in=df['library_id'].tolist()).iterator():
        stats['library']['delete_count'] += 1
        lib.delete()
        lib_dict = LibrarySerializer(lib).data
        event = MetadataStateChangeEvent(
            action='DELETE',
            model='LIBRARY',
            ref_id=lib_dict.get('orcabus_id'),
            data=lib_dict
        )
        event_bus_entries.append(event.get_put_event_entry())

    # this the where records are updated, inserted, linked based on library_id
    for record in df.to_dict('records'):
        try:
            # 1. update or create all data in the model from the given record

            # ------------------------------
            # Individual
            # ------------------------------
            idv, is_idv_created, is_idv_updated = Individual.objects.update_or_create_if_needed(
                search_key={
                    "individual_id": record.get('subject_id'),
                    "source": "lab"
                },
                data={
                    "individual_id": record.get('subject_id'),
                    "source": "lab"
                }
            )
            if is_idv_created:
                stats['individual']['create_count'] += 1
            if is_idv_updated:
                stats['individual']['update_count'] += 1

            # ------------------------------
            # Subject: We map the external_subject_id to the subject_id in the model
            # ------------------------------
            subject, is_sub_created, is_sub_updated = Subject.objects.update_or_create_if_needed(
                search_key={"subject_id": record.get('external_subject_id')},
                data={
                    "subject_id": record.get('external_subject_id'),
                }
            )

            if is_sub_created:
                stats['subject']['create_count'] += 1
            if is_sub_updated:
                stats['subject']['update_count'] += 1

            # link individual to external subject
            try:
                subject.individual_set.get(orcabus_id=idv.orcabus_id)
            except ObjectDoesNotExist:
                subject.individual_set.add(idv)

                # We update the stats when new idv is linked to sbj, only if this is not recorded as
                # update/create in previous upsert method
                if not is_sub_created and not is_sub_updated:
                    stats['subject']['update_count'] += 1

            # ------------------------------
            # Sample
            # ------------------------------
            sample, is_smp_created, is_smp_updated = Sample.objects.update_or_create_if_needed(
                search_key={"sample_id": record.get('sample_id')},
                data={
                    "sample_id": record.get('sample_id'),
                    "external_sample_id": record.get('external_sample_id'),
                    "source": get_value_from_human_readable_label(Source.choices, record.get('source')),
                }
            )
            if is_smp_created:
                stats['sample']['create_count'] += 1
            if is_smp_updated:
                stats['sample']['update_count'] += 1

            # ------------------------------
            # Contact
            # ------------------------------
            contact, is_ctc_created, is_ctc_updated = Contact.objects.update_or_create_if_needed(
                search_key={"contact_id": record.get('project_owner')},
                data={
                    "contact_id": record.get('project_owner'),
                }
            )
            if is_ctc_created:
                stats['contact']['create_count'] += 1
            if is_ctc_updated:
                stats['contact']['update_count'] += 1

            # ------------------------------
            # Project: Upsert project with contact as part of the project
            # ------------------------------
            project, is_prj_created, is_prj_updated = Project.objects.update_or_create_if_needed(
                search_key={"project_id": record.get('project_name')},
                data={
                    "project_id": record.get('project_name'),
                }
            )
            if is_prj_created:
                stats['project']['create_count'] += 1
            if is_prj_updated:
                stats['project']['update_count'] += 1

            # link project to its contact
            try:
                project.contact_set.get(orcabus_id=contact.orcabus_id)
            except ObjectDoesNotExist:
                project.contact_set.add(contact)

                # We update the stats when new ctc is linked to prj, only if this is not recorded as
                # update/create in previous upsert method
                if not is_prj_created and not is_prj_updated:
                    stats['project']['update_count'] += 1

            # ------------------------------
            # Library: Upsert library record with related sample, subject, project
            # ------------------------------
            library, is_lib_created, is_lib_updated = Library.objects.update_or_create_if_needed(
                search_key={"library_id": record.get('library_id')},
                data={
                    'library_id': record.get('library_id'),
                    'phenotype': get_value_from_human_readable_label(Phenotype.choices, record.get('phenotype')),
                    'workflow': get_value_from_human_readable_label(WorkflowType.choices, record.get('workflow')),
                    'quality': get_value_from_human_readable_label(Quality.choices, record.get('quality')),
                    'type': get_value_from_human_readable_label(LibraryType.choices, record.get('type')),
                    'assay': record.get('assay'),
                    'coverage': sanitize_library_coverage(record.get('coverage')),

                    # relationships
                    # Although we override the db_column to {MODEL}_orcabus_id, django will still default to {MODEL}_id
                    # for foreign key id
                    'sample_id': sample.orcabus_id,
                    'subject_id': subject.orcabus_id,
                }
            )
            lib_dict = LibrarySerializer(library).data

            if is_lib_created:
                stats['library']['create_count'] += 1
                event = MetadataStateChangeEvent(
                    action='CREATE',
                    model='LIBRARY',
                    ref_id=lib_dict.get('orcabus_id'),
                    data=lib_dict
                )
                event_bus_entries.append(event.get_put_event_entry())

            if is_lib_updated:
                stats['library']['update_count'] += 1

                event = MetadataStateChangeEvent(
                    action='UPDATE',
                    model='LIBRARY',
                    ref_id=lib_dict.get('orcabus_id'),
                    data=lib_dict,
                )
                event_bus_entries.append(event.get_put_event_entry())

            # link library to its project
            try:
                library.project_set.get(orcabus_id=project.orcabus_id)
            except ObjectDoesNotExist:
                library.project_set.add(project)

                # We update the stats when new project is linked to library, only if this is not recorded as
                # update/create in previous upsert method
                if not is_lib_created and not is_lib_updated:
                    stats['library']['update_count'] += 1

        except Exception as e:
            if any(record.values()):
                stats['invalid_record_count'] += 1
                invalid_data.append({
                    "reason": e,
                    "data": record
                })
            continue

    # clean up history for django-simple-history model if any
    # Only clean for the past 15 minutes as this is what the maximum lambda cutoff
    clean_model_history(minutes=15)

    if len(invalid_data) > 0:
        logger.warning(f"Invalid record: {invalid_data}")
<<<<<<< HEAD

    if len(event_bus_entries) > 0:
        logger.info(f'Dispatch event bridge entries: {libjson.dumps(event_bus_entries)}')
        libeb.dispatch_events(event_bus_entries)

=======
>>>>>>> 88426210
    logger.info(f"Processed LabMetadata: {json.dumps(stats)}")
    return stats


def download_tracking_sheet(year: str) -> pd.DataFrame:
    """
    Download the full original metadata from Google tracking sheet
    """
    sheet_id = libssm.get_secret(SSM_NAME_TRACKING_SHEET_ID)
    account_info = libssm.get_secret(SSM_NAME_GDRIVE_ACCOUNT)

    frames = []
    logger.info(f"Downloading {year} sheet")
    sheet_df = libgdrive.download_sheet(account_info, sheet_id, year)
    sheet_df = sanitize_lab_metadata_df(sheet_df)

    frames.append(sheet_df)

    df: pd.DataFrame = pd.concat(frames)
    return df
<|MERGE_RESOLUTION|>--- conflicted
+++ resolved
@@ -14,13 +14,9 @@
 from app.models.library import Quality, LibraryType, Phenotype, WorkflowType, sanitize_library_coverage
 from app.models.sample import Source
 from app.models.utils import get_value_from_human_readable_label
-<<<<<<< HEAD
 from app.serializers import LibrarySerializer
 from proc.aws.event.event import MetadataStateChangeEvent
 from proc.service.utils import clean_model_history
-=======
-from proc.service.utils import clean_model_history, sanitize_lab_metadata_df
->>>>>>> 88426210
 
 logger = logging.getLogger()
 logger.setLevel(logging.INFO)
@@ -276,14 +272,11 @@
 
     if len(invalid_data) > 0:
         logger.warning(f"Invalid record: {invalid_data}")
-<<<<<<< HEAD
 
     if len(event_bus_entries) > 0:
         logger.info(f'Dispatch event bridge entries: {libjson.dumps(event_bus_entries)}')
         libeb.dispatch_events(event_bus_entries)
 
-=======
->>>>>>> 88426210
     logger.info(f"Processed LabMetadata: {json.dumps(stats)}")
     return stats
 

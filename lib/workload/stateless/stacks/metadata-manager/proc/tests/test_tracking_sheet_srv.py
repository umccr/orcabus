--- conflicted
+++ resolved
@@ -127,13 +127,8 @@
         self.assertEqual(lib_1.assay, RECORD_1.get("Assay"), "incorrect value (Assay) stored")
         self.assertEqual(lib_1.workflow, RECORD_1.get("Workflow"), "incorrect value (Workflow) stored")
         self.assertEqual(lib_1.project_owner, RECORD_1.get("ProjectOwner"), "incorrect value (ProjectOwner) stored")
-<<<<<<< HEAD
-        self.assertEqual(lib_1.project_name, RECORD_1.get("ProjectName"),"incorrect value (ProjectName) stored")
-        self.assertEqual(lib_1.specimen.lab_specimen_id, RECORD_1.get("SampleID"), "incorrect specimen linked")
-=======
         self.assertEqual(lib_1.project_name, RECORD_1.get("ProjectName"), "incorrect value (ProjectName) stored")
         self.assertEqual(lib_1.specimen.specimen_id, RECORD_1.get("SampleID"), "incorrect specimen linked")
->>>>>>> 0530e02e
 
         spc_1 = Specimen.objects.get(lab_specimen_id=RECORD_1.get("SampleID"))
         self.assertIsNotNone(spc_1)

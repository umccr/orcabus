# The slim version of requirements.txt is where the dependency is just enough to run basic django API
# any complex functionalities (e.g. sync from gsheet) will require to install dependency from the full verison

aws-xray-sdk # intentionally leave out version, the daily release of this dep is ok
<<<<<<< HEAD
Django==5.0.3
djangorestframework==3.15.2
=======
Django==5.0.7
djangorestframework==3.15.0
>>>>>>> 15249bff
django-cors-headers==4.3.1
django-environ==0.11.2
django-simple-history==3.5.0
# See psycopg[binary] or psycopg[c] impl https://www.psycopg.org/psycopg3/docs/basic/install.html
psycopg[binary]==3.1.18
Werkzeug==3.0.3
libumccr==0.4.0rc3
cachetools==5.3.3
serverless-wsgi==3.0.3

# six and regex required by automatically generated EventBridge code binding
six==1.16.0
regex==2023.12.25<|MERGE_RESOLUTION|>--- conflicted
+++ resolved
@@ -2,13 +2,8 @@
 # any complex functionalities (e.g. sync from gsheet) will require to install dependency from the full verison
 
 aws-xray-sdk # intentionally leave out version, the daily release of this dep is ok
-<<<<<<< HEAD
-Django==5.0.3
 djangorestframework==3.15.2
-=======
 Django==5.0.7
-djangorestframework==3.15.0
->>>>>>> 15249bff
 django-cors-headers==4.3.1
 django-environ==0.11.2
 django-simple-history==3.5.0

import * as cdk from 'aws-cdk-lib';
import { Duration } from 'aws-cdk-lib';
import { Construct } from 'constructs';
import * as lambda from 'aws-cdk-lib/aws-lambda';
import * as iam from 'aws-cdk-lib/aws-iam';
import * as sfn from 'aws-cdk-lib/aws-stepfunctions';
import * as ssm from 'aws-cdk-lib/aws-ssm';
import * as dynamodb from 'aws-cdk-lib/aws-dynamodb';
import * as secretsManager from 'aws-cdk-lib/aws-secretsmanager';
import { DefinitionBody } from 'aws-cdk-lib/aws-stepfunctions';

import { PythonFunction } from '@aws-cdk/aws-lambda-python-alpha';
import { Icav2AnalysisEventHandlerConstruct } from '../../../../../../components/dynamodb-icav2-handle-event-change-sfn';
import { WfmWorkflowStateChangeIcav2ReadyEventHandlerConstruct } from '../../../../../../components/dynamodb-icav2-ready-event-handler-sfn';

interface Cttsov2Icav2PipelineManagerConstructProps {
  /* Stack Objects */
  dynamodbTableObj: dynamodb.ITableV2;
  icav2AccessTokenSecretObj: secretsManager.ISecret;
  pipelineIdSsmObj: ssm.IStringParameter;
  // Step function generate paths
  generateInputJsonSfnTemplatePath: string; // __dirname + '/../../../step_functions_templates/cttso_v2_launch_step_function.json'
  generateOutputJsonSfnTemplatePath: string; // __dirname + "../../../step_functions_templates/cttso_v2_output_step_function.json"
  // Event buses
  eventBusName: string;
  icaEventPipeName: string;
  // Event handling
  workflowType: string;
  workflowVersion: string;
  serviceVersion: string;
  triggerLaunchSource: string;
  internalEventSource: string;
  detailType: string;
  // StateMachineNames
  stateMachinePrefix: string;
  /* Extras */
  // Lambda layers paths
  // SFN Input Lambdas
  lambdaLayerObj: lambda.ILayerVersion;
  generateTrimmedSamplesheetLambdaPath: string; // __dirname + '/../../../lambdas/generate_trimmed_samplesheet_lambda_path'
  uploadSamplesheetToCacheDirLambdaPath: string; // __dirname + '/../../../lambdas/upload_samplesheet_to_cache_dir_py'
  generateCopyManifestDictLambdaPath: string; // __dirname + '/../../../lambdas/generate_copy_manifest_dict_py'
  // SFN Output lambdas
  deleteCacheUriLambdaPath: string; // __dirname + '/../../../lambdas/delete_cache_uri_py'
  setOutputJsonLambdaPath: string; // __dirname + '/../../../lambdas/set_output_json_py'
  // ICAv2 Copy Batch State Machine Object
  icav2CopyFilesStateMachineObj: sfn.IStateMachine;
}

export class Cttsov2Icav2PipelineManagerConstruct extends Construct {
  public readonly handleWfmReadyEventStateMachineObj: string;
  public readonly handleIcav2EventStateMachineObj: string;

  constructor(scope: Construct, id: string, props: Cttsov2Icav2PipelineManagerConstructProps) {
    super(scope, id);

    /*
    Part 1: Set up the lambdas needed for the input json generation state machine
    Quite a bit more complicated than regular ICAv2 workflow setup since we need to
    1. Convert the samplesheet from json into csv format
    2. Upload the samplesheet to icav2
    3. Copy fastqs into a particular directory setup type
    */

    // generate_copy_manifest_dict_py lambda
    const generate_copy_manifest_dict_lambda_obj = new PythonFunction(
      this,
      'generate_copy_manifest_dict_lambda_python_function',
      {
        entry: props.generateCopyManifestDictLambdaPath,
        runtime: lambda.Runtime.PYTHON_3_11,
        architecture: lambda.Architecture.ARM_64,
        index: 'generate_copy_manifest_dict.py',
        handler: 'handler',
        memorySize: 1024,
        layers: [props.lambdaLayerObj],
        timeout: Duration.seconds(60),
      }
    );

    // Generate trimmed samplesheet lambda
    // Also doesn't need any ssm parameters or secrets
    const generate_trimmed_samplesheet_lambda_obj = new PythonFunction(
      this,
      'generate_trimmed_samplesheet_lambda_python_function',
      {
        entry: props.generateTrimmedSamplesheetLambdaPath,
        runtime: lambda.Runtime.PYTHON_3_11,
        architecture: lambda.Architecture.ARM_64,
        index: 'generate_and_trim_cttso_samplesheet_dict.py',
        handler: 'handler',
        memorySize: 1024,
        layers: [props.lambdaLayerObj],
        timeout: Duration.seconds(60),
      }
    );

    // upload_samplesheet_to_cache_dir_py lambda
    const upload_samplesheet_to_cache_dir_lambda_obj = new PythonFunction(
      this,
      'upload_samplesheet_to_cache_dir_lambda_python_function',
      {
        entry: props.uploadSamplesheetToCacheDirLambdaPath,
        runtime: lambda.Runtime.PYTHON_3_11,
        architecture: lambda.Architecture.ARM_64,
        index: 'upload_samplesheet_to_cache_dir.py',
        handler: 'handler',
        memorySize: 1024,
        layers: [props.lambdaLayerObj],
        timeout: Duration.seconds(60),
        environment: {
          ICAV2_ACCESS_TOKEN_SECRET_ID: props.icav2AccessTokenSecretObj.secretName,
        },
      }
    );

    // Add icav2 secrets permissions to lambdas
    props.icav2AccessTokenSecretObj.grantRead(
      <iam.IRole>upload_samplesheet_to_cache_dir_lambda_obj.currentVersion.role
    );

    // Specify the statemachine and replace the arn placeholders with the lambda arns defined above
    const configure_inputs_sfn = new sfn.StateMachine(
      this,
      'cttso_v2_launch_step_functions_state_machine',
      {
        stateMachineName: `${props.stateMachinePrefix}-configure-inputs-json`,
        // defintiontemplate
        definitionBody: DefinitionBody.fromFile(props.generateInputJsonSfnTemplatePath),
        // definitionSubstitutions
        definitionSubstitutions: {
          /* Lambda arns */
          __generate_copy_manifest_dict__:
            generate_copy_manifest_dict_lambda_obj.currentVersion.functionArn,
          __generate_trimmed_samplesheet__:
            generate_trimmed_samplesheet_lambda_obj.currentVersion.functionArn,
          __upload_samplesheet_to_cache_dir__:
            upload_samplesheet_to_cache_dir_lambda_obj.currentVersion.functionArn,
          /* Subfunction state machines */
          __copy_icav2_files_state_machine_arn__:
            props.icav2CopyFilesStateMachineObj.stateMachineArn,
          /* Dynamodb tables */
          __table_name__: props.dynamodbTableObj.tableName,
        },
      }
    );

    // Grant lambda invoke permissions to the state machine
    [
      generate_copy_manifest_dict_lambda_obj,
      generate_trimmed_samplesheet_lambda_obj,
      upload_samplesheet_to_cache_dir_lambda_obj,
    ].forEach((lambda_obj) => {
      lambda_obj.currentVersion.grantInvoke(<iam.IRole>configure_inputs_sfn.role);
    });

    // Allow state machine to read/write to dynamodb table
    props.dynamodbTableObj.grantReadWriteData(configure_inputs_sfn.role);

    // Because we run a nested state machine, we need to add the permissions to the state machine role
    // See https://stackoverflow.com/questions/60612853/nested-step-function-in-a-step-function-unknown-error-not-authorized-to-cr
    configure_inputs_sfn.addToRolePolicy(
      new iam.PolicyStatement({
        resources: [
          `arn:aws:events:${cdk.Aws.REGION}:${cdk.Aws.ACCOUNT_ID}:rule/StepFunctionsGetEventsForStepFunctionsExecutionRule`,
        ],
        actions: ['events:PutTargets', 'events:PutRule', 'events:DescribeRule'],
      })
    );

    // Add state machine execution permissions to stateMachine role
    props.icav2CopyFilesStateMachineObj.grantStartExecution(configure_inputs_sfn.role);

<<<<<<< HEAD
    // Trigger state machine on event
    const rule = new events.Rule(this, 'cttso_v2_launch_step_function_rule', {
      eventBus: props.eventbusObj,
      eventPattern: {
        source: ['orcabus.wfm'],
        detailType: ['WorkflowRunStateChange'],
        /*
        FIXME - nothing is set in stone yet
        */
        detail: {
          status: ['ready'],
          workflow: ['cttso_v2_launch'],
=======
    /*
    Part 2: Configure the lambdas and outputs step function
    Quite a bit more complicated than regular ICAv2 workflow setup since we need to
    1. Generate the outputs json from a nextflow pipeline (which doesn't have a json outputs endpoint)
    2. Delete the cache fastqs we generated in the configure inputs json step function
    */
    // Delete the cache uri directory lambda
    const delete_cache_uri_lambda_function = new PythonFunction(
      this,
      'delete_cache_uri_lambda_python_function',
      {
        entry: props.deleteCacheUriLambdaPath,
        runtime: lambda.Runtime.PYTHON_3_11,
        architecture: lambda.Architecture.ARM_64,
        index: 'delete_cache_uri.py',
        handler: 'handler',
        memorySize: 1024,
        layers: [props.lambdaLayerObj],
        timeout: Duration.seconds(60),
        environment: {
          ICAV2_ACCESS_TOKEN_SECRET_ID: props.icav2AccessTokenSecretObj.secretName,
>>>>>>> 11b6f78e
        },
      }
    );

    // Set the output json lambda
    const set_output_json_lambda_function = new PythonFunction(
      this,
      'set_output_json_lambda_python_function',
      {
        entry: props.setOutputJsonLambdaPath,
        runtime: lambda.Runtime.PYTHON_3_11,
        architecture: lambda.Architecture.ARM_64,
        index: 'set_output_json.py',
        handler: 'handler',
        memorySize: 1024,
        layers: [props.lambdaLayerObj],
        timeout: Duration.seconds(60),
        environment: {
          ICAV2_ACCESS_TOKEN_SECRET_ID: props.icav2AccessTokenSecretObj.secretName,
        },
      }
    );

    // Add icav2 secrets permissions to lambdas
    [delete_cache_uri_lambda_function, set_output_json_lambda_function].forEach((lambda_obj) => {
      props.icav2AccessTokenSecretObj.grantRead(<iam.Role>lambda_obj.currentVersion.role);
    });

    const configure_outputs_sfn = new sfn.StateMachine(this, 'sfn_configure_outputs_json', {
      stateMachineName: `${props.stateMachinePrefix}-configure-outputs-json`,
      // defintiontemplate
      definitionBody: DefinitionBody.fromFile(props.generateOutputJsonSfnTemplatePath),
      // definitionSubstitutions
      definitionSubstitutions: {
        /* Dynamodb tables */
        __table_name__: props.dynamodbTableObj.tableName,
        __delete_cache_uri_lambda_function_arn__:
          delete_cache_uri_lambda_function.currentVersion.functionArn,
        __set_outputs_json_lambda_function_arn__:
          set_output_json_lambda_function.currentVersion.functionArn,
      },
    });

    // Allow the state machine to read/write to dynamodb table
    props.dynamodbTableObj.grantReadWriteData(configure_outputs_sfn.role);

    // Allow the state machine to invoke the lambdas
    [delete_cache_uri_lambda_function, set_output_json_lambda_function].forEach((lambda_obj) => {
      lambda_obj.currentVersion.grantInvoke(<iam.IRole>configure_outputs_sfn.role);
    });

    /* Add ICAv2 WfmworkflowRunStateChange wrapper around launch state machine */
    // This state machine handles the event target configurations */
    const statemachine_launch_wrapper = new WfmWorkflowStateChangeIcav2ReadyEventHandlerConstruct(
      this,
      'cttso_v2_wfm_sfn_handler',
      {
<<<<<<< HEAD
        // Table name //
        tableName: props.dynamodbTableObj.tableName,
        // Name of future statemachine
        stateMachineName: 'cttsov2Icav2StateChangeHandlerSfn',
        // Statemachine substitutions we need to pass
        eventBusName: props.eventbusObj.eventBusName,
        source: 'orcabus.cttso_v2',
        detailType: 'WorkflowRunStateChange',
        /* Event parameters */
=======
        /* Names of objects to get */
        tableName: props.dynamodbTableObj.tableName, // Name of the table to get / update / query
        /* Workflow type */
        workflowPlatformType: 'nextflow', // This is a nextflow pipeline
        icav2AccessTokenSecretObj: props.icav2AccessTokenSecretObj, // Secret to get the icav2 access token
        /* Names of objects to create */
        stateMachineName: `${props.stateMachinePrefix}-wfm-ready-event-handler`, // Name of the state machine to create
        /* The pipeline ID ssm parameter path */
        pipelineIdSsmPath: props.pipelineIdSsmObj.parameterName, // Name of the pipeline id ssm parameter path we want to use as a backup
        /* Event configurations to push to  */
        detailType: props.detailType, // Detail type of the event to raise
        eventBusName: props.eventBusName, // Detail of the eventbus to push the event to
        triggerLaunchSource: props.triggerLaunchSource, // Source of the event that triggers the launch event
        internalEventSource: props.internalEventSource, // What we push back to the orcabus
        /* State machines to run (underneath) */
        /* The inputs generation statemachine */
        generateInputsJsonSfn: configure_inputs_sfn,
        /* Internal workflowRunStateChange event details */
>>>>>>> 11b6f78e
        workflowType: props.workflowType,
        workflowVersion: props.workflowVersion,
        serviceVersion: props.serviceVersion,
      }
    );

    // Create statemachine for handling any state changes of the pipeline
    // Generate state machine for handling the external ICAv2 event
    const handle_external_icav2_event_sfn = new Icav2AnalysisEventHandlerConstruct(
      this,
      'handle_interop_qc_ready_event',
      {
        tableName: props.dynamodbTableObj.tableName,
        stateMachineName: `${props.stateMachinePrefix}-icav2-external-handler`,
        detailType: props.detailType,
        eventBusName: props.eventBusName,
        icaEventPipeName: props.icaEventPipeName,
        internalEventSource: props.internalEventSource,
        generateOutputsJsonSfn: configure_outputs_sfn,
        workflowType: props.workflowType,
        workflowVersion: props.workflowVersion,
        serviceVersion: props.serviceVersion,
      }
    ).stateMachineObj;
  }
}<|MERGE_RESOLUTION|>--- conflicted
+++ resolved
@@ -171,7 +171,31 @@
     // Add state machine execution permissions to stateMachine role
     props.icav2CopyFilesStateMachineObj.grantStartExecution(configure_inputs_sfn.role);
 
-<<<<<<< HEAD
+    /*
+    Part 2: Configure the lambdas and outputs step function
+    Quite a bit more complicated than regular ICAv2 workflow setup since we need to
+    1. Generate the outputs json from a nextflow pipeline (which doesn't have a json outputs endpoint)
+    2. Delete the cache fastqs we generated in the configure inputs json step function
+    */
+    // Delete the cache uri directory lambda
+    const delete_cache_uri_lambda_function = new PythonFunction(
+      this,
+      'delete_cache_uri_lambda_python_function',
+      {
+        entry: props.deleteCacheUriLambdaPath,
+        runtime: lambda.Runtime.PYTHON_3_11,
+        architecture: lambda.Architecture.ARM_64,
+        index: 'delete_cache_uri.py',
+        handler: 'handler',
+        memorySize: 1024,
+        layers: [props.lambdaLayerObj],
+        timeout: Duration.seconds(60),
+        environment: {
+          ICAV2_ACCESS_TOKEN_SECRET_ID: props.icav2AccessTokenSecretObj.secretName,
+        },
+      },
+    });
+    
     // Trigger state machine on event
     const rule = new events.Rule(this, 'cttso_v2_launch_step_function_rule', {
       eventBus: props.eventbusObj,
@@ -184,29 +208,6 @@
         detail: {
           status: ['ready'],
           workflow: ['cttso_v2_launch'],
-=======
-    /*
-    Part 2: Configure the lambdas and outputs step function
-    Quite a bit more complicated than regular ICAv2 workflow setup since we need to
-    1. Generate the outputs json from a nextflow pipeline (which doesn't have a json outputs endpoint)
-    2. Delete the cache fastqs we generated in the configure inputs json step function
-    */
-    // Delete the cache uri directory lambda
-    const delete_cache_uri_lambda_function = new PythonFunction(
-      this,
-      'delete_cache_uri_lambda_python_function',
-      {
-        entry: props.deleteCacheUriLambdaPath,
-        runtime: lambda.Runtime.PYTHON_3_11,
-        architecture: lambda.Architecture.ARM_64,
-        index: 'delete_cache_uri.py',
-        handler: 'handler',
-        memorySize: 1024,
-        layers: [props.lambdaLayerObj],
-        timeout: Duration.seconds(60),
-        environment: {
-          ICAV2_ACCESS_TOKEN_SECRET_ID: props.icav2AccessTokenSecretObj.secretName,
->>>>>>> 11b6f78e
         },
       }
     );
@@ -264,17 +265,6 @@
       this,
       'cttso_v2_wfm_sfn_handler',
       {
-<<<<<<< HEAD
-        // Table name //
-        tableName: props.dynamodbTableObj.tableName,
-        // Name of future statemachine
-        stateMachineName: 'cttsov2Icav2StateChangeHandlerSfn',
-        // Statemachine substitutions we need to pass
-        eventBusName: props.eventbusObj.eventBusName,
-        source: 'orcabus.cttso_v2',
-        detailType: 'WorkflowRunStateChange',
-        /* Event parameters */
-=======
         /* Names of objects to get */
         tableName: props.dynamodbTableObj.tableName, // Name of the table to get / update / query
         /* Workflow type */
@@ -293,7 +283,6 @@
         /* The inputs generation statemachine */
         generateInputsJsonSfn: configure_inputs_sfn,
         /* Internal workflowRunStateChange event details */
->>>>>>> 11b6f78e
         workflowType: props.workflowType,
         workflowVersion: props.workflowVersion,
         serviceVersion: props.serviceVersion,
@@ -313,6 +302,7 @@
         icaEventPipeName: props.icaEventPipeName,
         internalEventSource: props.internalEventSource,
         generateOutputsJsonSfn: configure_outputs_sfn,
+        source: 'orcabus.cttso_v2',
         workflowType: props.workflowType,
         workflowVersion: props.workflowVersion,
         serviceVersion: props.serviceVersion,

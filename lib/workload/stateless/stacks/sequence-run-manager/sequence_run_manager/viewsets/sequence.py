--- conflicted
+++ resolved
@@ -8,11 +8,8 @@
 class SequenceViewSet(BaseViewSet):
     serializer_class = SequenceSerializer
     search_fields = Sequence.get_base_fields()
-<<<<<<< HEAD
+    queryset = Sequence.objects.all()
     lookup_value_regex = "[^/]+" # to allow id prefix
-=======
-    queryset = Sequence.objects.all()
->>>>>>> 2ab10bff
 
     def get_queryset(self):
         """

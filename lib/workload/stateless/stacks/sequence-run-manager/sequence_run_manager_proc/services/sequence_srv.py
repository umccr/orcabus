import logging

from django.db import transaction
from django.db.models import QuerySet

from sequence_run_manager.models.sequence import Sequence, SequenceStatus
from sequence_run_manager.models.state import State
from sequence_run_manager_proc.domain.sequence import SequenceDomain
from sequence_run_manager_proc.services.sequence_library_srv import create_sequence_run_libraries_linking
from sequence_run_manager_proc.services.bssh_srv import BSSHService
# from data_processors.pipeline.tools import liborca

logger = logging.getLogger(__name__)
logger.setLevel(logging.INFO)

GDS_URI_SCHEME = "gds://"


@transaction.atomic
def create_or_update_sequence_from_bssh_event(payload: dict) -> SequenceDomain:
    """
    Payload dict is sourced from BSSH Run event
    Here, we map BSSH event body attributes to our Sequence model

    BSSH event body has the following JSON content
    NOTE: values are mocked

    {
        "gdsFolderPath": "/Runs/200508_A01052_0001_BH5LY7ACGT_r.ACGTlKjDgEy099ioQOeOWg",
        "gdsVolumeName": "bssh.acgtacgt498038ed99fa94fe79523959",
        "reagentBarcode": "NV9999999-RGSBS",
        "v1pre3Id": "unknown",
        "dateModified": "2022-06-24T05:07:53.476767Z",
        "acl": [
            "wid:<uuid4_string>",
            "tid:<82_char_string>"
        ],
        "flowcellBarcode": "BARCODEEE",
        "icaProjectId": "123456-6789-aaaa-bbbb-abcdefghijk",
        "sampleSheetName": "SampleSheet.csv",
        "apiUrl": "https://api.aps2.sh.basespace.illumina.com/v2/runs/r.ACGTlKjDgEy099ioQOeOWg",
        "name": "200508_A01052_0001_BH5LY7ACGT",
        "id": "r.ACGTlKjDgEy099ioQOeOWg",
        "instrumentRunId": "200508_A01052_0001_BH5LY7ACGT",
        "status": "PendingAnalysis"
    }
    """

    # mandatory
    instrument_run_id = payload["instrumentRunId"]
    gds_folder_path = payload["gdsFolderPath"]
    gds_volume_name = payload["gdsVolumeName"]
    date_modified = payload["dateModified"]
    
    # key to retrieve further details of icav2 bssh event
    ica_project_id = payload.get("icaProjectId")
    api_url = payload.get("apiUrl")
    v1pre3_id = payload.get("v1pre3Id")
    
    # optional
    run_id = payload.get("id")
    name = payload.get("name")
    sample_sheet_name = payload.get("sampleSheetName")
    reagent_barcode = payload.get("reagentBarcode")
    flowcell_barcode = payload.get("flowcellBarcode")
    
    # --- start mapping to internal Sequence model

    # status must exist in payload
    status: SequenceStatus = SequenceStatus.from_seq_run_status(payload["status"])

    # derive start_time and end_time from date_modified and status
    start_time = date_modified
    end_time = None
    if status in [
        SequenceStatus.SUCCEEDED,
        SequenceStatus.FAILED,
        SequenceStatus.ABORTED,
    ]:
        end_time = date_modified

    # look up existing Sequence record from db
    qs: QuerySet = Sequence.objects.filter(instrument_run_id=instrument_run_id)

    if not qs.exists():
        logger.info(f"Creating new Sequence (instrument_run_id={instrument_run_id})")

        seq = Sequence()

        seq.instrument_run_id = instrument_run_id
        seq.run_volume_name = gds_volume_name
        seq.run_folder_path = gds_folder_path
        seq.run_data_uri = f"{GDS_URI_SCHEME}{gds_volume_name}{gds_folder_path}"
        seq.status = status
        seq.start_time = start_time
        seq.end_time = end_time

        seq.reagent_barcode = reagent_barcode
        seq.flowcell_barcode = flowcell_barcode
        seq.sample_sheet_name = sample_sheet_name
        seq.sequence_run_id = run_id
        seq.sequence_run_name = name
        
        seq.v1pre3_id = v1pre3_id
        seq.ica_project_id = ica_project_id
        seq.api_url = api_url

        run_details = BSSHService.get_run_details(api_url)
        # get experiment name from bssh srv api call
        seq.experiment_name = run_details.get("ExperimentName", None)
        
        # seq.sample_sheet_config = liborca.get_samplesheet_json_from_file(
        #     gds_volume=gds_volume_name,
        #     samplesheet_path=f"{gds_folder_path}/{sample_sheet_name}"
        # )
        # seq.run_config = liborca.get_run_config_from_runinfo(
        #     gds_volume=gds_volume_name,
        #     runinfo_path=f"{gds_folder_path}/RunInfo.xml"
        # )

        seq.save()
<<<<<<< HEAD
        
        # create sequence run libraries linking
        create_sequence_run_libraries_linking(seq, run_details)
        
=======
        logger.info(
            f"Created new Sequence (instrument_run_id={instrument_run_id}, status={status.value})"
        )
>>>>>>> 6baff2ec
        return SequenceDomain(sequence=seq, status_has_changed=True, state_has_changed=True)
    else:
        seq: Sequence = qs.get()
        seq_domain = SequenceDomain(sequence=seq)

        if seq.status != status.value:
            logger.info(
                f"Updating Sequence (instrument_run_id={instrument_run_id}, status={status.value})"
            )
            seq.status = status
            seq.end_time = end_time
            seq.save()
            logger.info(
                f"Updated Sequence (instrument_run_id={instrument_run_id}, status={status.value})"
            )
            seq_domain.status_has_changed = True
        else:
            logger.info(
                f"[SKIP] Existing Sequence Run Status (instrument_run_id={instrument_run_id}, status={status.value})"
            )

        # Due to the chaos of event sequence, we check if the State record is already present
        # rather than checking the latest state
        isExistSameState = State.objects.filter(sequence=seq, timestamp=payload["dateModified"], status=payload["status"]).exists()
        if isExistSameState:
            logger.info(
                f"[SKIP] Existing Sequence Run State (instrument_run_id={instrument_run_id}, status={payload['status']})"
            )
        else:
            seq_domain.state_has_changed = True
            logger.info(
                f"Created new Sequence State (instrument_run_id={instrument_run_id}, status={payload['status']})"
            )

        return seq_domain<|MERGE_RESOLUTION|>--- conflicted
+++ resolved
@@ -119,16 +119,12 @@
         # )
 
         seq.save()
-<<<<<<< HEAD
-        
         # create sequence run libraries linking
         create_sequence_run_libraries_linking(seq, run_details)
         
-=======
         logger.info(
             f"Created new Sequence (instrument_run_id={instrument_run_id}, status={status.value})"
         )
->>>>>>> 6baff2ec
         return SequenceDomain(sequence=seq, status_has_changed=True, state_has_changed=True)
     else:
         seq: Sequence = qs.get()
@@ -150,7 +146,7 @@
                 f"[SKIP] Existing Sequence Run Status (instrument_run_id={instrument_run_id}, status={status.value})"
             )
 
-        # Due to the chaos of event sequence, we check if the State record is already present
+        # Due to the chaos of bssh events sequence from event sqs, we check if the State record is already present
         # rather than checking the latest state
         isExistSameState = State.objects.filter(sequence=seq, timestamp=payload["dateModified"], status=payload["status"]).exists()
         if isExistSameState:

import * as cdk from 'aws-cdk-lib';
import { Construct } from 'constructs';
import * as ssm from 'aws-cdk-lib/aws-ssm';
import * as sfn from 'aws-cdk-lib/aws-stepfunctions';
import { BsshIcav2FastqCopyStateMachineConstruct } from './constructs/bssh-icav2-fastq-copy-manager';
import * as secretsmanager from 'aws-cdk-lib/aws-secretsmanager';
import * as events from 'aws-cdk-lib/aws-events';
import path from 'path';
import { PythonLambdaLayerConstruct } from '../../../../components/python-lambda-layer';
<<<<<<< HEAD
import {PythonFunction} from "@aws-cdk/aws-lambda-python-alpha";
import * as lambda from "aws-cdk-lib/aws-lambda";
import {Duration} from "aws-cdk-lib";

export interface BsshIcav2FastqCopyManagerConfig {
  // Define construct properties here
  icav2JwtSecretsManagerPath: string; // "/icav2/umccr-prod/service-production-jwt-token-secret-arn"
  icav2CopyBatchUtilityStateMachineName: string; // "/icav2/umccr-prod/copy-batch-state-machine/name"
=======
import { ICAv2CopyBatchUtilityConstruct } from '../../../../components/icav2-copy-files-batch';

export interface BsshIcav2FastqCopyManagerConfig {
  /* Required external properties */
  icav2TokenSecretId: string; // "ICAv2JWTKey-umccr-prod-service-trial"

  /* Configurables for this stack */
  // The name of this AWS Step function state machine
  bsshIcav2FastqCopyManagerStateMachinePrefix: string; // "bssh_icav2_fastq_copy_manager"

  /* Events Handling */
>>>>>>> 11b6f78e
  eventBusName: string; // OrcabusMain
  workflowType: string; // bssh_fastq_copy
  workflowVersion: string; // 1.0.0
  serviceVersion: string; // 2024.05.15
  triggerLaunchSource: string; // orcabus.wfm
  internalEventSource: string; // orcabus.bssh_fastq_copy
  detailType: string; // workflowRunStateChange
}

export type BsshIcav2FastqCopyManagerStackProps = BsshIcav2FastqCopyManagerConfig & cdk.StackProps;

export class BsshIcav2FastqCopyManagerStack extends cdk.Stack {
<<<<<<< HEAD
  public readonly bsshIcav2Map = {
      prefix: "bsshFastqCopy"
  }

=======
>>>>>>> 11b6f78e
  constructor(scope: Construct, id: string, props: BsshIcav2FastqCopyManagerStackProps) {
    super(scope, id, props);

    // Get the icav2 jwt secret from lookup
    const icav2_jwt_secret_obj = secretsmanager.Secret.fromSecretNameV2(
      this,
      'icav2_jwt_secret',
      props.icav2TokenSecretId
    );

    // Get the lambda layer object
    const lambda_layer_obj = new PythonLambdaLayerConstruct(this, 'icav2_fastq_copy_lambda_layer', {
      layerName: 'ICAv2FastqCopyManagerLayer',
      layerDescription: 'layer to enable the fastq copy manager tools layer',
      layerDirectory: path.join(__dirname, '../layers'),
    }).lambdaLayerVersionObj;

    // Get Fastq List Rows lambda
    const bclconvert_success_event_lambda = new PythonFunction(
      this,
      'bclconvert_success_event_lambda_python_function',
      {
        functionName: `${this.bsshIcav2Map.prefix}-bclconvert-success-event-handler`,
        entry: path.join(
          __dirname,
          '../lambdas/query_bclconvert_outputs_handler_py'
        ),
        runtime: lambda.Runtime.PYTHON_3_11,
        architecture: lambda.Architecture.ARM_64,
        index: 'query_bclconvert_outputs_handler.py',
        handler: 'handler',
        memorySize: 1024,
        layers: [lambda_layer_obj],
        timeout: Duration.seconds(60),
        environment: {
          ICAV2_BASE_URL: 'https://ica.illumina.com/ica/rest',
          ICAV2_ACCESS_TOKEN_SECRET_ID: icav2_jwt_ssm_parameter_obj.secretName,
        },
      }
    );

    // Get eventbus object
    const event_bus_obj = events.EventBus.fromEventBusName(this, 'event_bus', props.eventBusName);

    // Construct the icav2 copy files state machines
    const icav2_copy_batch_state_machine = new ICAv2CopyBatchUtilityConstruct(
      this,
      'icav2_copy_batch_state_machine',
      {
        icav2JwtSecretParameterObj: icav2_jwt_secret_obj,
        stateMachineNameSingle: `${props.bsshIcav2FastqCopyManagerStateMachinePrefix}-single-icav2-files-copy`,
        stateMachineNameBatch: `${props.bsshIcav2FastqCopyManagerStateMachinePrefix}-batch-icav2-files-copy`,
      }
    );

    const icav2_bclconvert_success_event_state_machine =
      new BsshIcav2FastqCopyStateMachineConstruct(this, id, {
        /* Metadata */
        prefix: this.bsshIcav2Map.prefix,
        /* Stack objects */
<<<<<<< HEAD
        icav2CopyBatchStateMachineObj: icav2_copy_batch_stack_state_machine_arn_obj,
        icav2JwtSsmParameterObj: icav2_jwt_ssm_parameter_obj,
        eventBusObj: event_bus_obj,
        /* Lambda paths */
        bclconvertSuccessEventHandlerLambdaObj: bclconvert_success_event_lambda,
        /* State machine paths */
=======
        icav2CopyBatchStateMachineObj: icav2_copy_batch_state_machine.icav2CopyFilesBatchSfnObj,
        icav2JwtSecretObj: icav2_jwt_secret_obj,
        lambdasLayerObj: lambda_layer_obj.lambdaLayerVersionObj,
        eventBusObj: event_bus_obj,
        /* Lambda paths */
        bclconvertSuccessEventHandlerLambdaPath: path.join(
          __dirname,
          '../lambdas/query_bclconvert_outputs_handler_lambda_py'
        ),
        /* State machine */
        stateMachineName: props.bsshIcav2FastqCopyManagerStateMachinePrefix,
>>>>>>> 11b6f78e
        workflowDefinitionBodyPath: path.join(
          __dirname,
          '../step_functions_templates/bclconvert_success_event_state_machine.json'
        ),
        // Event handling //
        detailType: props.detailType,
        serviceVersion: props.serviceVersion,
        triggerLaunchSource: props.triggerLaunchSource,
        internalEventSource: props.internalEventSource,
        workflowType: props.workflowType,
        workflowVersion: props.workflowVersion,
      });
  }
}<|MERGE_RESOLUTION|>--- conflicted
+++ resolved
@@ -7,28 +7,14 @@
 import * as events from 'aws-cdk-lib/aws-events';
 import path from 'path';
 import { PythonLambdaLayerConstruct } from '../../../../components/python-lambda-layer';
-<<<<<<< HEAD
 import {PythonFunction} from "@aws-cdk/aws-lambda-python-alpha";
 import * as lambda from "aws-cdk-lib/aws-lambda";
 import {Duration} from "aws-cdk-lib";
-
-export interface BsshIcav2FastqCopyManagerConfig {
-  // Define construct properties here
-  icav2JwtSecretsManagerPath: string; // "/icav2/umccr-prod/service-production-jwt-token-secret-arn"
-  icav2CopyBatchUtilityStateMachineName: string; // "/icav2/umccr-prod/copy-batch-state-machine/name"
-=======
 import { ICAv2CopyBatchUtilityConstruct } from '../../../../components/icav2-copy-files-batch';
 
 export interface BsshIcav2FastqCopyManagerConfig {
   /* Required external properties */
   icav2TokenSecretId: string; // "ICAv2JWTKey-umccr-prod-service-trial"
-
-  /* Configurables for this stack */
-  // The name of this AWS Step function state machine
-  bsshIcav2FastqCopyManagerStateMachinePrefix: string; // "bssh_icav2_fastq_copy_manager"
-
-  /* Events Handling */
->>>>>>> 11b6f78e
   eventBusName: string; // OrcabusMain
   workflowType: string; // bssh_fastq_copy
   workflowVersion: string; // 1.0.0
@@ -41,13 +27,10 @@
 export type BsshIcav2FastqCopyManagerStackProps = BsshIcav2FastqCopyManagerConfig & cdk.StackProps;
 
 export class BsshIcav2FastqCopyManagerStack extends cdk.Stack {
-<<<<<<< HEAD
   public readonly bsshIcav2Map = {
       prefix: "bsshFastqCopy"
   }
 
-=======
->>>>>>> 11b6f78e
   constructor(scope: Construct, id: string, props: BsshIcav2FastqCopyManagerStackProps) {
     super(scope, id, props);
 
@@ -108,26 +91,12 @@
         /* Metadata */
         prefix: this.bsshIcav2Map.prefix,
         /* Stack objects */
-<<<<<<< HEAD
         icav2CopyBatchStateMachineObj: icav2_copy_batch_stack_state_machine_arn_obj,
         icav2JwtSsmParameterObj: icav2_jwt_ssm_parameter_obj,
         eventBusObj: event_bus_obj,
         /* Lambda paths */
         bclconvertSuccessEventHandlerLambdaObj: bclconvert_success_event_lambda,
         /* State machine paths */
-=======
-        icav2CopyBatchStateMachineObj: icav2_copy_batch_state_machine.icav2CopyFilesBatchSfnObj,
-        icav2JwtSecretObj: icav2_jwt_secret_obj,
-        lambdasLayerObj: lambda_layer_obj.lambdaLayerVersionObj,
-        eventBusObj: event_bus_obj,
-        /* Lambda paths */
-        bclconvertSuccessEventHandlerLambdaPath: path.join(
-          __dirname,
-          '../lambdas/query_bclconvert_outputs_handler_lambda_py'
-        ),
-        /* State machine */
-        stateMachineName: props.bsshIcav2FastqCopyManagerStateMachinePrefix,
->>>>>>> 11b6f78e
         workflowDefinitionBodyPath: path.join(
           __dirname,
           '../step_functions_templates/bclconvert_success_event_state_machine.json'

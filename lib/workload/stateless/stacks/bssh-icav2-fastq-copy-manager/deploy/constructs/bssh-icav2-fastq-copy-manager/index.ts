import * as cdk from 'aws-cdk-lib';
import { Duration } from 'aws-cdk-lib';
import { Construct } from 'constructs';
import * as lambda from 'aws-cdk-lib/aws-lambda';
import * as iam from 'aws-cdk-lib/aws-iam';
import * as sfn from 'aws-cdk-lib/aws-stepfunctions';
import * as events from 'aws-cdk-lib/aws-events';
import * as events_targets from 'aws-cdk-lib/aws-events-targets';
import { DefinitionBody } from 'aws-cdk-lib/aws-stepfunctions';

import { PythonFunction } from '@aws-cdk/aws-lambda-python-alpha';
import * as secretsmanager from 'aws-cdk-lib/aws-secretsmanager';

interface BsshIcav2FastqCopyStateMachineConstructProps {
<<<<<<< HEAD
  prefix: string;  // bsshFastqCopy
  icav2CopyBatchStateMachineObj: sfn.IStateMachine;
  icav2JwtSsmParameterObj: secretsmanager.ISecret;
  eventBusObj: events.IEventBus; // Orcabus main event
  bclconvertSuccessEventHandlerLambdaObj: PythonFunction; // __dirname + '/../../../lambdas/bclconvert_success_event_handler'
  // execution_check_status_lambda_path: string; // __dirname + '../lambdas/check_execution_completion'
=======
  /* Stack objects */
  icav2CopyBatchStateMachineObj: sfn.IStateMachine;
  icav2JwtSecretObj: secretsmanager.ISecret;
  lambdasLayerObj: lambda.ILayerVersion;
  eventBusObj: events.IEventBus; // Orcabus main event
  /* Lambda paths */
  bclconvertSuccessEventHandlerLambdaPath: string; // __dirname + '/../../../lambdas/bclconvert_success_event_handler'
  /* State machine */
  stateMachineName: string; // 'bssh-fastq-copy-sfn '
>>>>>>> 11b6f78e
  workflowDefinitionBodyPath: string; // __dirname + '../step_functions_templates/bclconvert_success_event_state_machine.json'
  // Event handling //
  detailType: string; // workflowRunStateChange
  serviceVersion: string; // 2024.05.15
  triggerLaunchSource: string; // orcabus.wfm
  internalEventSource: string; // orcabus.bssh_fastq_copy
  workflowType: string; // bssh_fastq_copy
  workflowVersion: string; // 1.0.0
}

export class BsshIcav2FastqCopyStateMachineConstruct extends Construct {
<<<<<<< HEAD
  public readonly icav2BclconvertSuccessEventSsmStateMachineObj: sfn.IStateMachine;

  public readonly bsshIcav2FastqCopyEventMap = {
      triggerSource: "orcabus.workflowmanager",
      triggerDetailType: "WorkflowRunStateChange",
      triggerDetailStatus: "ready",
  }

  constructor(scope: Construct, id: string, props: BsshIcav2FastqCopyStateMachineConstructProps) {
    super(scope, id);

    // Add icav2 secrets permissions to lambda
    props.icav2JwtSsmParameterObj.grantRead(<iam.IRole>props.bclconvertSuccessEventHandlerLambdaObj.currentVersion.role);

    // Specify the statemachine and replace the arn placeholders with the lambda arns defined above
    const stateMachine = new sfn.StateMachine(this, 'bssh_fastq_copy_state_machine', {
      stateMachineName: `${props.prefix}-run-icav2-fastq-copy`,
=======
  constructor(scope: Construct, id: string, props: BsshIcav2FastqCopyStateMachineConstructProps) {
    super(scope, id);

    // Handle bclconvert success lambda
    const bclconvert_success_event_lambda = new PythonFunction(
      this,
      'bclconvert_success_event_lambda_python_function',
      {
        entry: props.bclconvertSuccessEventHandlerLambdaPath,
        runtime: lambda.Runtime.PYTHON_3_11,
        architecture: lambda.Architecture.ARM_64,
        index: 'query_bclconvert_outputs_handler_lambda.py',
        handler: 'handler',
        memorySize: 1024,
        layers: [props.lambdasLayerObj],
        timeout: Duration.seconds(60),
        environment: {
          ICAV2_BASE_URL: 'https://ica.illumina.com/ica/rest',
          ICAV2_ACCESS_TOKEN_SECRET_ID: props.icav2JwtSecretObj.secretName,
        },
      }
    );

    // Add icav2 secrets permissions to lambda
    props.icav2JwtSecretObj.grantRead(
      <iam.IRole>bclconvert_success_event_lambda.currentVersion.role
    );

    // Specify the statemachine and replace the arn placeholders with the lambda arns defined above
    const stateMachine = new sfn.StateMachine(this, 'bssh_fastq_copy_state_machine', {
      // State machine name
      stateMachineName: props.stateMachineName,
>>>>>>> 11b6f78e
      // defintiontemplate
      definitionBody: DefinitionBody.fromFile(props.workflowDefinitionBodyPath),
      // definitionSubstitutions
      definitionSubstitutions: {
<<<<<<< HEAD
        __bclconvert_success_event_lambda_arn__: props.bclconvertSuccessEventHandlerLambdaObj.currentVersion.functionArn,
=======
        __bclconvert_success_event_lambda_arn__:
          bclconvert_success_event_lambda.currentVersion.functionArn,
>>>>>>> 11b6f78e
        __copy_batch_data_state_machine_arn__: props.icav2CopyBatchStateMachineObj.stateMachineArn,
        __eventbus_name__: props.eventBusObj.eventBusName,
        __detail_type__: props.detailType,
        __event_source__: props.internalEventSource,
      },
    });

<<<<<<< HEAD
    // Add execution permissions to stateMachine role
    props.bclconvertSuccessEventHandlerLambdaObj.currentVersion.grantInvoke(stateMachine.role);
=======
    // Add lambda invoke permissions to stateMachine role
    bclconvert_success_event_lambda.currentVersion.grantInvoke(stateMachine.role);

    // Allow the icav2 copy batch statemachine to be started by the bssh fastq copy manager
>>>>>>> 11b6f78e

    // Because we run a nested state machine, we need to add the permissions to the state machine role
    // See https://stackoverflow.com/questions/60612853/nested-step-function-in-a-step-function-unknown-error-not-authorized-to-cr
    stateMachine.addToRolePolicy(
      new iam.PolicyStatement({
        resources: [
          `arn:aws:events:${cdk.Aws.REGION}:${cdk.Aws.ACCOUNT_ID}:rule/StepFunctionsGetEventsForStepFunctionsExecutionRule`,
        ],
        actions: ['events:PutTargets', 'events:PutRule', 'events:DescribeRule'],
      })
    );

    // State machine
    props.icav2CopyBatchStateMachineObj.grantStartExecution(stateMachine.role);

    // Trigger state machine on event
    const rule = new events.Rule(this, 'bssh_fastq_copy_trigger_rule', {
      eventBus: props.eventBusObj,
      eventPattern: {
<<<<<<< HEAD
        source: [this.bsshIcav2FastqCopyEventMap.triggerSource],
        detailType: [this.bsshIcav2FastqCopyEventMap.triggerDetailType],
        detail: {
          status: [{ 'equals-ignore-case': this.bsshIcav2FastqCopyEventMap.triggerDetailStatus }],
=======
        source: [props.triggerLaunchSource],
        detailType: [props.detailType],
        detail: {
          status: ['ready'],
>>>>>>> 11b6f78e
        },
      },
    });

    // Add rule
    rule.addTarget(
      new events_targets.SfnStateMachine(stateMachine, {
        input: events.RuleTargetInput.fromEventPath('$.detail'),
      })
    );

    // Allow the statemachine to submit events to the event bus
    props.eventBusObj.grantPutEventsTo(stateMachine.role);
  }
}<|MERGE_RESOLUTION|>--- conflicted
+++ resolved
@@ -12,24 +12,12 @@
 import * as secretsmanager from 'aws-cdk-lib/aws-secretsmanager';
 
 interface BsshIcav2FastqCopyStateMachineConstructProps {
-<<<<<<< HEAD
   prefix: string;  // bsshFastqCopy
   icav2CopyBatchStateMachineObj: sfn.IStateMachine;
   icav2JwtSsmParameterObj: secretsmanager.ISecret;
   eventBusObj: events.IEventBus; // Orcabus main event
   bclconvertSuccessEventHandlerLambdaObj: PythonFunction; // __dirname + '/../../../lambdas/bclconvert_success_event_handler'
   // execution_check_status_lambda_path: string; // __dirname + '../lambdas/check_execution_completion'
-=======
-  /* Stack objects */
-  icav2CopyBatchStateMachineObj: sfn.IStateMachine;
-  icav2JwtSecretObj: secretsmanager.ISecret;
-  lambdasLayerObj: lambda.ILayerVersion;
-  eventBusObj: events.IEventBus; // Orcabus main event
-  /* Lambda paths */
-  bclconvertSuccessEventHandlerLambdaPath: string; // __dirname + '/../../../lambdas/bclconvert_success_event_handler'
-  /* State machine */
-  stateMachineName: string; // 'bssh-fastq-copy-sfn '
->>>>>>> 11b6f78e
   workflowDefinitionBodyPath: string; // __dirname + '../step_functions_templates/bclconvert_success_event_state_machine.json'
   // Event handling //
   detailType: string; // workflowRunStateChange
@@ -41,7 +29,6 @@
 }
 
 export class BsshIcav2FastqCopyStateMachineConstruct extends Construct {
-<<<<<<< HEAD
   public readonly icav2BclconvertSuccessEventSsmStateMachineObj: sfn.IStateMachine;
 
   public readonly bsshIcav2FastqCopyEventMap = {
@@ -59,50 +46,11 @@
     // Specify the statemachine and replace the arn placeholders with the lambda arns defined above
     const stateMachine = new sfn.StateMachine(this, 'bssh_fastq_copy_state_machine', {
       stateMachineName: `${props.prefix}-run-icav2-fastq-copy`,
-=======
-  constructor(scope: Construct, id: string, props: BsshIcav2FastqCopyStateMachineConstructProps) {
-    super(scope, id);
-
-    // Handle bclconvert success lambda
-    const bclconvert_success_event_lambda = new PythonFunction(
-      this,
-      'bclconvert_success_event_lambda_python_function',
-      {
-        entry: props.bclconvertSuccessEventHandlerLambdaPath,
-        runtime: lambda.Runtime.PYTHON_3_11,
-        architecture: lambda.Architecture.ARM_64,
-        index: 'query_bclconvert_outputs_handler_lambda.py',
-        handler: 'handler',
-        memorySize: 1024,
-        layers: [props.lambdasLayerObj],
-        timeout: Duration.seconds(60),
-        environment: {
-          ICAV2_BASE_URL: 'https://ica.illumina.com/ica/rest',
-          ICAV2_ACCESS_TOKEN_SECRET_ID: props.icav2JwtSecretObj.secretName,
-        },
-      }
-    );
-
-    // Add icav2 secrets permissions to lambda
-    props.icav2JwtSecretObj.grantRead(
-      <iam.IRole>bclconvert_success_event_lambda.currentVersion.role
-    );
-
-    // Specify the statemachine and replace the arn placeholders with the lambda arns defined above
-    const stateMachine = new sfn.StateMachine(this, 'bssh_fastq_copy_state_machine', {
-      // State machine name
-      stateMachineName: props.stateMachineName,
->>>>>>> 11b6f78e
       // defintiontemplate
       definitionBody: DefinitionBody.fromFile(props.workflowDefinitionBodyPath),
       // definitionSubstitutions
       definitionSubstitutions: {
-<<<<<<< HEAD
         __bclconvert_success_event_lambda_arn__: props.bclconvertSuccessEventHandlerLambdaObj.currentVersion.functionArn,
-=======
-        __bclconvert_success_event_lambda_arn__:
-          bclconvert_success_event_lambda.currentVersion.functionArn,
->>>>>>> 11b6f78e
         __copy_batch_data_state_machine_arn__: props.icav2CopyBatchStateMachineObj.stateMachineArn,
         __eventbus_name__: props.eventBusObj.eventBusName,
         __detail_type__: props.detailType,
@@ -110,15 +58,10 @@
       },
     });
 
-<<<<<<< HEAD
     // Add execution permissions to stateMachine role
     props.bclconvertSuccessEventHandlerLambdaObj.currentVersion.grantInvoke(stateMachine.role);
-=======
-    // Add lambda invoke permissions to stateMachine role
-    bclconvert_success_event_lambda.currentVersion.grantInvoke(stateMachine.role);
 
     // Allow the icav2 copy batch statemachine to be started by the bssh fastq copy manager
->>>>>>> 11b6f78e
 
     // Because we run a nested state machine, we need to add the permissions to the state machine role
     // See https://stackoverflow.com/questions/60612853/nested-step-function-in-a-step-function-unknown-error-not-authorized-to-cr
@@ -138,17 +81,10 @@
     const rule = new events.Rule(this, 'bssh_fastq_copy_trigger_rule', {
       eventBus: props.eventBusObj,
       eventPattern: {
-<<<<<<< HEAD
         source: [this.bsshIcav2FastqCopyEventMap.triggerSource],
         detailType: [this.bsshIcav2FastqCopyEventMap.triggerDetailType],
         detail: {
           status: [{ 'equals-ignore-case': this.bsshIcav2FastqCopyEventMap.triggerDetailStatus }],
-=======
-        source: [props.triggerLaunchSource],
-        detailType: [props.detailType],
-        detail: {
-          status: ['ready'],
->>>>>>> 11b6f78e
         },
       },
     });

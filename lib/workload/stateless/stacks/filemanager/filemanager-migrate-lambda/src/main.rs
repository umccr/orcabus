--- conflicted
+++ resolved
@@ -1,46 +1,15 @@
-<<<<<<< HEAD
-use lambda_runtime::{run, service_fn, Error, LambdaEvent};
-use serde::de::IgnoredAny;
-use serde::Deserialize;
-
-=======
 use aws_lambda_events::cloudformation::provider::CloudFormationCustomResourceRequest;
 use aws_sdk_cloudformation::types::StackStatus;
 use aws_sdk_cloudformation::Client;
 use filemanager::clients::aws::config;
->>>>>>> 7375d3b6
 use filemanager::database::aws::migration::Migration;
 use filemanager::database::Client as DbClient;
 use filemanager::database::Migrate;
 use filemanager::env::Config;
 use filemanager::handlers::aws::{create_database_pool, update_credentials};
 use filemanager::handlers::init_tracing;
-<<<<<<< HEAD
-
-use crate::CloudFormationRequest::Delete;
-use crate::Event::Provider;
-
-/// The lambda event for this function. This is normally a CloudFormationCustomResourceRequest.
-/// If anything else is present, the migrate lambda will still attempt to perform a migration.
-#[derive(Debug, Deserialize)]
-#[serde(untagged)]
-pub enum Event {
-    Provider(CloudFormationRequest),
-    Ignored(IgnoredAny),
-}
-
-/// Deserialize only the Delete type because this is the only event with different behaviour.
-/// Todo, replace with `provider::CloudFormationCustomResourceRequest` when it gets released:
-/// https://github.com/awslabs/aws-lambda-rust-runtime/pull/846
-#[derive(Debug, Deserialize)]
-#[serde(tag = "RequestType")]
-pub enum CloudFormationRequest {
-    Delete,
-}
-=======
 use lambda_runtime::{run, service_fn, Error, LambdaEvent};
 use tracing::trace;
->>>>>>> 7375d3b6
 
 #[tokio::main]
 async fn main() -> Result<(), Error> {
@@ -54,23 +23,12 @@
         |event: LambdaEvent<CloudFormationCustomResourceRequest>| async move {
             update_credentials(options, config).await?;
 
-<<<<<<< HEAD
-#[cfg(test)]
-mod tests {
-    use serde_json::{from_value, json};
-
-    use crate::CloudFormationRequest::Delete;
-    use crate::Event::Ignored;
-
-    use super::*;
-=======
             // Migrate depending on the type of lifecycle event using the CDK provider framework:
             // https://docs.aws.amazon.com/cdk/api/v2/docs/aws-cdk-lib.custom_resources-readme.html#provider-framework
             match event.payload {
                 // Migrate normally if this resource is being created.
                 CloudFormationCustomResourceRequest::Create(create) => {
                     trace!(create = ?create, "during create");
->>>>>>> 7375d3b6
 
                     Ok::<_, Error>(
                         Migration::new(DbClient::new(options.clone()))

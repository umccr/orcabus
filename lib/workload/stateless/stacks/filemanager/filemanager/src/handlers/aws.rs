--- conflicted
+++ resolved
@@ -169,11 +169,7 @@
 
 /// Create a postgres database pool using an IAM credential generator.
 pub async fn create_database_pool(env_config: &EnvConfig) -> Result<DatabaseConnection, Error> {
-<<<<<<< HEAD
-    Ok(Client::create_connection(
-=======
     let client = Client::from_generator(
->>>>>>> 34ce0ec0
         Some(IamGeneratorBuilder::default().build(env_config).await?),
         env_config,
     )
@@ -191,7 +187,7 @@
     connection
         .get_postgres_connection_pool()
         .set_connect_options(
-            Client::connect_options(
+            Client::pg_connect_options(
                 Some(IamGeneratorBuilder::default().build(env_config).await?),
                 env_config,
             )

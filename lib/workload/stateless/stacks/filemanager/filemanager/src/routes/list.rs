//! Route logic for list API calls.
//!

use crate::database::entities::s3_object;
use crate::database::entities::s3_object::Model as S3;
use crate::error::Error::MissingHostHeader;
use crate::error::Result;
use crate::queries::list::ListQueryBuilder;
use crate::routes::error::{ErrorStatusCode, QsQuery, Query};
use crate::routes::filter::{AttributesOnlyFilter, S3ObjectsFilter};
use crate::routes::header::HeaderParser;
use crate::routes::pagination::{ListResponse, Pagination};
use crate::routes::presign::{PresignedParams, PresignedUrlBuilder};
use crate::routes::AppState;
use axum::extract::{Request, State};
use axum::http::header::{CONTENT_ENCODING, CONTENT_TYPE, HOST};
use axum::routing::get;
use axum::{extract, Json, Router};
use axum_extra::extract::WithRejection;
use itertools::Itertools;
use sea_orm::TransactionTrait;
use serde::{Deserialize, Serialize};
use serde_json::to_value;
use std::collections::HashSet;
use std::marker::PhantomData;
use url::Url;
use utoipa::{IntoParams, ToSchema};

/// The return value for count operations showing the number of records in the database.
#[derive(Debug, Deserialize, Serialize, ToSchema, Eq, PartialEq)]
#[serde(rename_all = "camelCase")]
pub struct ListCount {
    /// The number of records.
    n_records: u64,
}

impl ListCount {
    /// Create a new list count.
    pub fn new(n_records: u64) -> Self {
        ListCount { n_records }
    }

    /// Get the number of records.
    pub fn n_records(&self) -> u64 {
        self.n_records
    }
}

/// Params for wildcard requests.
#[derive(Debug, Serialize, Deserialize, Default, IntoParams)]
#[serde(default, rename_all = "camelCase")]
#[into_params(parameter_in = Query)]
pub struct WildcardParams {
    /// The case sensitivity when using filter operations with a wildcard.
    /// Setting this true means that an SQL `like` statement is used, and false
    /// means `ilike` is used.
    #[serde(default = "default_case_sensitivity")]
    #[param(nullable, default = true)]
    pub(crate) case_sensitive: bool,
}

impl WildcardParams {
    /// Create new wildcard params.
    pub fn new(case_sensitive: bool) -> Self {
        Self { case_sensitive }
    }

    /// Get the case sensitivity.
    pub fn case_sensitive(&self) -> bool {
        self.case_sensitive
    }
}

/// The default case sensitivity for s3 object filter queries.
pub fn default_case_sensitivity() -> bool {
    true
}

/// The default current state flag for s3 object filter queries.
pub fn default_current_state() -> bool {
    true
}

/// Params for a list s3 objects request.
#[derive(Debug, Serialize, Deserialize, Default, IntoParams)]
#[serde(default, rename_all = "camelCase")]
#[into_params(parameter_in = Query)]
pub struct ListS3Params {
    /// Fetch the current state of objects in storage.
    /// This ensures that only `Created` events which represent current
    /// objects in storage are returned, and any historical `Deleted`
    /// or `Created`events are omitted.
    ///
    /// For example, consider that there are three events for a given bucket, key and version_id
    /// in the following order: `Created` -> `Deleted` -> `Created`. Then setting
    /// `?current_state=true` would return only the last `Created` event.
    #[serde(default = "default_case_sensitivity")]
    #[param(nullable, default = true)]
    current_state: bool,
}

impl ListS3Params {
    /// Create the current state struct.
    pub fn new(current_state: bool) -> Self {
        Self { current_state }
    }

    /// Get the current state.
    pub fn current_state(&self) -> bool {
        self.current_state
    }
}

/// List all s3_objects according to the parameters.
#[utoipa::path(
    get,
    path = "/s3",
    responses(
        (status = OK, description = "The collection of s3_objects", body = ListResponseS3),
        ErrorStatusCode,
    ),
    params(Pagination, WildcardParams, ListS3Params, S3ObjectsFilter),
    context_path = "/api/v1",
    tag = "list",
)]
pub async fn list_s3(
    state: State<AppState>,
    WithRejection(extract::Query(pagination), _): Query<Pagination>,
    WithRejection(extract::Query(wildcard), _): Query<WildcardParams>,
    WithRejection(extract::Query(list), _): Query<ListS3Params>,
    WithRejection(serde_qs::axum::QsQuery(filter_all), _): QsQuery<S3ObjectsFilter>,
    request: Request,
) -> Result<Json<ListResponse<S3>>> {
    let txn = state.database_client().connection_ref().begin().await?;

    let mut response = ListQueryBuilder::<_, s3_object::Entity>::new(&txn)
        .filter_all(filter_all.clone(), wildcard.case_sensitive())?;

    if list.current_state {
        response = response.current_state();
    }

    let url = if let Some(url) = state.config().api_links_url() {
        url
    } else {
        let mut host = HeaderParser::new(request.headers())
            .parse_header(HOST)?
            .ok_or_else(|| MissingHostHeader)?;

        // A `HOST` is not a valid URL yet.
        if !host.starts_with("https://") && !host.starts_with("http://") {
            if state.use_tls_links() {
                host = format!("https://{}", host);
            } else {
                host = format!("http://{}", host);
            }
        }

        &host.parse()?
    };

    let url = url.join(&request.uri().to_string())?;

    let Json(count) = count_s3(
        state,
        WithRejection(extract::Query(wildcard), PhantomData),
        WithRejection(extract::Query(list), PhantomData),
        WithRejection(serde_qs::axum::QsQuery(filter_all), PhantomData),
    )
    .await?;
    let response = response
        .paginate_to_list_response(pagination, url, count.n_records)
        .await?;

    txn.commit().await?;

    Ok(Json(response))
}

/// Count all s3_objects according to the parameters.
#[utoipa::path(
    get,
    path = "/s3/count",
    responses(
        (status = OK, description = "The count of s3 objects", body = ListCount),
        ErrorStatusCode,
    ),
    params(WildcardParams, ListS3Params, S3ObjectsFilter),
    context_path = "/api/v1",
    tag = "list",
)]
pub async fn count_s3(
    state: State<AppState>,
    WithRejection(extract::Query(wildcard), _): Query<WildcardParams>,
    WithRejection(extract::Query(list), _): Query<ListS3Params>,
    WithRejection(serde_qs::axum::QsQuery(filter_all), _): QsQuery<S3ObjectsFilter>,
) -> Result<Json<ListCount>> {
    let mut response =
        ListQueryBuilder::<_, s3_object::Entity>::new(state.database_client.connection_ref())
            .filter_all(filter_all, wildcard.case_sensitive())?;

    if list.current_state {
        response = response.current_state();
    }

    Ok(Json(response.to_list_count().await?))
}

/// Generate AWS presigned URLs for s3_objects according to the parameters.
/// This route implies `currentState=true` because only existing objects can be presigned.
/// Less presigned URLs may be returned than the amount of objects in the database because some
/// objects may be over the `FILEMANAGER_API_PRESIGN_LIMIT`.
#[utoipa::path(
    get,
    path = "/s3/presign",
    responses(
        (status = OK, description = "The list of presigned urls", body = ListResponseUrl),
        ErrorStatusCode,
    ),
    params(Pagination, WildcardParams, PresignedParams, S3ObjectsFilter),
    context_path = "/api/v1",
    tag = "list",
)]
pub async fn presign_s3(
    state: State<AppState>,
    pagination: Query<Pagination>,
    wildcard: Query<WildcardParams>,
    WithRejection(extract::Query(presigned), _): Query<PresignedParams>,
    filter_all: QsQuery<S3ObjectsFilter>,
    request: Request,
) -> Result<Json<ListResponse<Url>>> {
    let content_type = HeaderParser::new(request.headers()).parse_header(CONTENT_TYPE)?;
    let content_encoding = HeaderParser::new(request.headers()).parse_header(CONTENT_ENCODING)?;

    let Json(ListResponse {
        links,
        pagination,
        results,
    }) = list_s3(
        state.clone(),
        pagination,
        wildcard,
        WithRejection(extract::Query(ListS3Params::new(true)), PhantomData),
        filter_all,
        request,
    )
    .await?;

    let mut urls = Vec::with_capacity(results.len());
    for result in results {
        if let Some(presigned) = PresignedUrlBuilder::presign_from_model(
            &state,
            result,
            presigned.response_content_disposition(),
            content_type.clone(),
            content_encoding.clone(),
        )
        .await?
        {
            urls.push(presigned);
        }
    }

    let response = ListResponse::new(links, pagination, urls);
    Ok(Json(response))
}

/// List all S3 objects according to a set of attribute filter parameters.
/// This route is a convenience for querying using top-level attributes and accepts arbitrary
/// parameters. For example, instead of using `/api/v1/s3?attributes[attributeId]=...`, this route
/// can express the same query as `/api/v1/s3/attributes?attributeId=...`. Similar to the
/// `attributes` filter parameter, nested JSON queries are supported using the bracket notation.
/// Note that regular filtering parameters, like `key` or `bucket` are not supported on this route.
#[utoipa::path(
    get,
    path = "/s3/attributes",
    responses(
        (status = OK, description = "The collection of s3_objects", body = ListResponseS3),
        ErrorStatusCode,
    ),
    params(Pagination, WildcardParams, ListS3Params, AttributesOnlyFilter),
    context_path = "/api/v1",
    tag = "list",
)]
pub async fn attributes_s3(
    state: State<AppState>,
    pagination: Query<Pagination>,
    wildcard: Query<WildcardParams>,
    list: Query<ListS3Params>,
    WithRejection(serde_qs::axum::QsQuery(attributes_only), _): QsQuery<AttributesOnlyFilter>,
    request: Request,
) -> Result<Json<ListResponse<S3>>> {
    let mut filter = S3ObjectsFilter::from(attributes_only);

    // Remove keys with special meaning.
    filter.attributes.iter_mut().for_each(|attributes| {
        attributes
            .as_object_mut()
            .iter_mut()
            .for_each(|attributes| {
                state.params_field_names.iter().for_each(|key| {
                    attributes.remove(key);
                });
            })
    });

    list_s3(
        state,
        pagination,
        wildcard,
        list,
        WithRejection(serde_qs::axum::QsQuery(filter), PhantomData),
        request,
    )
    .await
}

fn params_keys<T: Serialize>(value: T) -> HashSet<String> {
    to_value(value)
        .expect("failed to serialize params")
        .as_object()
        .expect("params is not an object")
        .keys()
        .cloned()
        .collect()
}

/// Return the field names that have a special meaning for the attributes route.
pub fn attributes_s3_field_names() -> HashSet<String> {
    let pagination = params_keys(Pagination::default());
    let wildcard = params_keys(WildcardParams::default());
    let list = params_keys(ListS3Params::default());

    pagination.into_iter().merge(wildcard).merge(list).collect()
}

/// The router for list objects.
pub fn list_router() -> Router<AppState> {
    Router::new()
        .route("/s3", get(list_s3))
        .route("/s3/count", get(count_s3))
        .route("/s3/presign", get(presign_s3))
        .route("/s3/attributes", get(attributes_s3))
}

#[cfg(test)]
pub(crate) mod tests {
    use aws_sdk_s3::operation::get_object::GetObjectOutput;
    use aws_sdk_s3::primitives::ByteStream;
    use aws_smithy_mocks_experimental::{mock, mock_client, Rule, RuleMode};
    use axum::body::to_bytes;
    use axum::body::Body;
    use axum::http::header::CONTENT_TYPE;
    use axum::http::{Method, Request, StatusCode};
    use percent_encoding::{percent_encode, NON_ALPHANUMERIC};
    use serde::de::DeserializeOwned;
    use serde_json::{from_slice, json};
    use sqlx::PgPool;
    use tower::ServiceExt;
    use uuid::Uuid;

    use crate::clients::aws::s3;
    use crate::database::aws::migration::tests::MIGRATOR;
    use crate::database::entities::sea_orm_active_enums::EventType;
    use crate::env::Config;
    use crate::queries::list::tests::filter_event_type;
    use crate::queries::update::tests::{assert_contains, entries_many};
    use crate::queries::update::tests::{change_key, change_many};
    use crate::queries::EntriesBuilder;
    use crate::routes::api_router;
    use crate::routes::pagination::Links;
    use crate::routes::presign::tests::assert_presigned_params;

    use super::*;

    #[sqlx::test(migrator = "MIGRATOR")]
    async fn list_s3_api(pool: PgPool) {
        let state = AppState::from_pool(pool).await;
        let entries = EntriesBuilder::default()
            .with_shuffle(true)
            .build(state.database_client())
            .await
            .s3_objects;

        let result: ListResponse<S3> = response_from_get(state, "/s3?currentState=false").await;
        assert_eq!(result.links(), &Links::new(None, None));
        assert_eq!(result.results(), entries);
        assert_eq!(result.pagination().count, 10);
    }

    #[sqlx::test(migrator = "MIGRATOR")]
    async fn list_current_s3_paginate(pool: PgPool) {
        let state = AppState::from_pool(pool).await;
        let entries = EntriesBuilder::default()
            .with_bucket_divisor(4)
            .with_key_divisor(3)
            .with_shuffle(true)
            .build(state.database_client())
            .await
            .s3_objects;

        let result: ListResponse<S3> = response_from_get(state, "/s3?rowsPerPage=1&page=1").await;
        assert_eq!(
            result.links(),
            &Links::new(
                None,
                Some(
                    "http://example.com/s3?rowsPerPage=1&page=2"
                        .parse()
                        .unwrap()
                )
            )
        );
        assert_eq!(result.results(), vec![entries[2].clone()]);
        assert_eq!(result.pagination().count, 2);
    }

    #[sqlx::test(migrator = "MIGRATOR")]
    async fn list_current_s3_paginate_https_links(pool: PgPool) {
        let state = AppState::from_pool(pool).await.with_use_tls_links(true);
        let entries = EntriesBuilder::default()
            .with_bucket_divisor(4)
            .with_key_divisor(3)
            .with_shuffle(true)
            .build(state.database_client())
            .await
            .s3_objects;

        let result: ListResponse<S3> = response_from_get(state, "/s3?rowsPerPage=1&page=1").await;
        assert_eq!(
            result.links(),
            &Links::new(
                None,
                Some(
                    "https://example.com/s3?rowsPerPage=1&page=2"
                        .parse()
                        .unwrap()
                )
            )
        );
        assert_eq!(result.results(), vec![entries[2].clone()]);
        assert_eq!(result.pagination().count, 2);
    }

    #[sqlx::test(migrator = "MIGRATOR")]
    async fn list_current_s3_paginate_alternate_link(pool: PgPool) {
        let state = AppState::from_pool(pool).await.with_config(Config {
            api_links_url: Some("https://localhost:8000".parse().unwrap()),
            ..Default::default()
        });
        let entries = EntriesBuilder::default()
            .with_bucket_divisor(4)
            .with_key_divisor(3)
            .with_shuffle(true)
            .build(state.database_client())
            .await
            .s3_objects;

        let result: ListResponse<S3> = response_from_get(state, "/s3?rowsPerPage=1&page=1").await;
        assert_eq!(
            result.links(),
            &Links::new(
                None,
                Some(
                    "https://localhost:8000/s3?rowsPerPage=1&page=2"
                        .parse()
                        .unwrap()
                )
            )
        );
        assert_eq!(result.results(), vec![entries[2].clone()]);
        assert_eq!(result.pagination().count, 2);
    }

    #[sqlx::test(migrator = "MIGRATOR")]
    async fn list_api_presign(pool: PgPool) {
        let client = mock_client!(
            aws_sdk_s3,
            RuleMode::Sequential,
            &[
                &mock_get_object("0", "0", b""),
                &mock_get_object("2", "2", b"")
            ]
        );

        let state = AppState::from_pool(pool)
            .await
            .with_s3_client(s3::Client::new(client));

        EntriesBuilder::default()
            .with_bucket_divisor(4)
            .with_key_divisor(3)
            .with_shuffle(true)
            .build(state.database_client())
            .await;

        let result: ListResponse<Url> = response_from_get(state, "/s3/presign").await;
        assert_eq!(result.links(), &Links::new(None, None,));
        assert_eq!(2, result.pagination().count);

        let query = result.results()[0].query().unwrap();
        assert!(query.contains("X-Amz-Expires=300"));
        assert_presigned_params(query, "inline");

        assert_eq!(result.results()[0].path(), "/0/0");

        let query = result.results()[1].query().unwrap();
        assert_presigned_params(query, "inline");
        assert_eq!(result.results()[1].path(), "/2/2");
    }

    #[sqlx::test(migrator = "MIGRATOR")]
    async fn list_api_presign_attachment(pool: PgPool) {
        let client = mock_client!(
            aws_sdk_s3,
            RuleMode::Sequential,
            &[
                &mock_get_object("0", "0", b""),
                &mock_get_object("2", "2", b"")
            ]
        );

        let state = AppState::from_pool(pool)
            .await
            .with_s3_client(s3::Client::new(client));

        EntriesBuilder::default()
            .with_bucket_divisor(4)
            .with_key_divisor(3)
            .with_shuffle(true)
            .build(state.database_client())
            .await;

        let result: ListResponse<Url> =
            response_from_get(state, "/s3/presign?responseContentDisposition=attachment").await;
        assert_eq!(result.links(), &Links::new(None, None,));
        assert_eq!(2, result.pagination().count);

        let query = result.results()[0].query().unwrap();
        assert!(query.contains("X-Amz-Expires=300"));
        assert_presigned_params(query, "attachment%3B%20filename%3D%220%22");
        assert_eq!(result.results()[0].path(), "/0/0");

        let query = result.results()[1].query().unwrap();
        assert_presigned_params(query, "attachment%3B%20filename%3D%222%22");
        assert_eq!(result.results()[1].path(), "/2/2");
    }

    #[sqlx::test(migrator = "MIGRATOR")]
    async fn list_api_presign_different_count(pool: PgPool) {
        let client = mock_client!(
            aws_sdk_s3,
            RuleMode::Sequential,
            &[&mock_get_object("0", "0", b""),]
        );

        let config = Config {
            api_presign_limit: Some(2),
            ..Default::default()
        };
        let state = AppState::from_pool(pool)
            .await
            .with_config(config)
            .with_s3_client(s3::Client::new(client));

        EntriesBuilder::default()
            .with_bucket_divisor(4)
            .with_key_divisor(3)
            .with_shuffle(true)
            .build(state.database_client())
            .await;

        let result: ListResponse<Url> = response_from_get(state, "/s3/presign").await;
        assert_eq!(result.links(), &Links::new(None, None));
        assert_eq!(2, result.pagination().count);

        let query = result.results()[0].query().unwrap();
        assert!(query.contains("X-Amz-Expires=300"));
        assert!(query.contains("response-content-disposition=inline"));
        assert_eq!(result.results()[0].path(), "/0/0");
    }

    #[sqlx::test(migrator = "MIGRATOR")]
    async fn list_current_s3_filter(pool: PgPool) {
        let state = AppState::from_pool(pool).await;
        let entries = EntriesBuilder::default()
            .with_n(30)
            .with_bucket_divisor(8)
            .with_key_divisor(5)
            .build(state.database_client())
            .await
            .s3_objects;

        let result: ListResponse<S3> =
            response_from_get(state, "/s3?size=4&rowsPerPage=1&page=1").await;
        assert_eq!(result.links(), &Links::new(None, None));
        assert_eq!(result.results(), vec![entries[24].clone()]);
        assert_eq!(result.pagination().count, 1);
    }

    #[sqlx::test(migrator = "MIGRATOR")]
    async fn list_s3_filter_event_type(pool: PgPool) {
        let state = AppState::from_pool(pool).await;
        let entries = EntriesBuilder::default()
            .with_shuffle(true)
            .build(state.database_client())
            .await
            .s3_objects;

        let result: ListResponse<S3> =
            response_from_get(state, "/s3?eventType=Deleted&currentState=false").await;
        assert_eq!(result.results().len(), 5);
        assert_eq!(
            result.results(),
            filter_event_type(entries, EventType::Deleted)
        );
        assert_eq!(result.pagination().count, 5);
    }

    #[sqlx::test(migrator = "MIGRATOR")]
    async fn list_s3_multiple_and_filters(pool: PgPool) {
        let state = AppState::from_pool(pool).await;
        let entries = EntriesBuilder::default()
            .with_shuffle(true)
            .build(state.database_client())
            .await
            .s3_objects;

        let result: ListResponse<S3> =
            response_from_get(state, "/s3?currentState=false&bucket=1&key=2").await;
        assert_eq!(result.results(), vec![entries[2].clone()]);
        assert_eq!(result.pagination().count, 1);
    }

    #[sqlx::test(migrator = "MIGRATOR")]
    async fn list_s3_multiple_or_filters(pool: PgPool) {
        let state = AppState::from_pool(pool).await;
        let entries = EntriesBuilder::default()
            .with_shuffle(true)
            .build(state.database_client())
            .await
            .s3_objects;

        let result: ListResponse<S3> = response_from_get(state, "/s3?key[]=3&key[]=4").await;
        assert_eq!(
            result.results(),
            vec![entries[3].clone(), entries[4].clone()]
        );
        assert_eq!(result.pagination().count, 2);
    }

    #[sqlx::test(migrator = "MIGRATOR")]
    async fn list_s3_filter_wildcard(pool: PgPool) {
        let state = AppState::from_pool(pool).await;
        let mut entries = EntriesBuilder::default()
            .with_shuffle(true)
            .build(state.database_client())
            .await;

        let value = "test-!)regex_%like";
        change_key(state.database_client(), &entries, 0, value.to_string()).await;
        change_key(state.database_client(), &entries, 1, value.to_string()).await;
        entries.s3_objects[0].key = value.to_string();
        entries.s3_objects[1].key = value.to_string();

        let s3_objects: ListResponse<S3> =
            response_from_get(state.clone(), "/s3?key=te*&currentState=false").await;
        assert_contains(s3_objects.results(), &entries, 0..2);
        assert_eq!(s3_objects.pagination().count, 2);

        let query = percent_encode("tes?-!)regex_%like".as_bytes(), NON_ALPHANUMERIC).to_string();
        let s3_objects: ListResponse<S3> = response_from_get(
            state.clone(),
            &format!("/s3?key={query}&currentState=false"),
        )
        .await;
        assert_contains(s3_objects.results(), &entries, 0..2);
        assert_eq!(s3_objects.pagination().count, 2);

        let query = percent_encode("test???regex??like".as_bytes(), NON_ALPHANUMERIC).to_string();
        let s3_objects: ListResponse<S3> = response_from_get(
            state.clone(),
            &format!("/s3?key={query}&currentState=false"),
        )
        .await;
        assert_contains(s3_objects.results(), &entries, 0..2);
        assert_eq!(s3_objects.pagination().count, 2);

        let query = percent_encode("test-!)regex_%like".as_bytes(), NON_ALPHANUMERIC).to_string();
        let s3_objects: ListResponse<S3> = response_from_get(
            state.clone(),
            &format!("/s3?key={query}&currentState=false"),
        )
        .await;
        assert_contains(s3_objects.results(), &entries, 0..2);
        assert_eq!(s3_objects.pagination().count, 2);
    }

    #[sqlx::test(migrator = "MIGRATOR")]
    async fn list_s3_filter_attributes(pool: PgPool) {
        let state = AppState::from_pool(pool).await;
        let entries = EntriesBuilder::default()
            .with_shuffle(true)
            .build(state.database_client())
            .await
            .s3_objects;

        let result: ListResponse<S3> = response_from_get(
            state.clone(),
            "/s3?currentState=false&attributes[attributeId]=1",
        )
        .await;
        assert_eq!(result.results(), vec![entries[1].clone()]);
        assert_eq!(result.pagination().count, 1);

        let result: ListResponse<S3> = response_from_get(
            state.clone(),
            "/s3?currentState=false&attributes[nestedId][attributeId]=4",
        )
        .await;
        assert_eq!(result.results(), vec![entries[4].clone()]);
        assert_eq!(result.pagination().count, 1);

        let result: ListResponse<S3> = response_from_get(
            state.clone(),
            "/s3?currentState=false&attributes[nonExistentId]=1",
        )
        .await;
        assert!(result.results().is_empty());
        assert_eq!(result.pagination().count, 0);

        let result: ListResponse<S3> = response_from_get(
            state.clone(),
            "/s3?currentState=false&attributes[attributeId]=1&key=2",
        )
        .await;
        assert!(result.results().is_empty());
        assert_eq!(result.pagination().count, 0);

<<<<<<< HEAD
        let result: ListResponse<S3> = response_from_get(
            state,
            "/s3?currentState=false&attributes[attributeId]=1&key=1",
        )
        .await;
=======
        let result: ListResponse<S3> =
            response_from_get(state.clone(), "/s3?attributes[attributeId]=1&key=1").await;
>>>>>>> 5f450106
        assert_eq!(result.results(), vec![entries[1].clone()]);
        assert_eq!(result.pagination().count, 1);

        let result: ListResponse<S3> = response_from_get(
            state.clone(),
            "/s3?attributes[attributeId]=1&attributes[nestedId][attributeId]=1",
        )
        .await;
        assert_eq!(result.results(), vec![entries[1].clone()]);
        assert_eq!(result.pagination().count, 1);

        let result: ListResponse<S3> = response_from_get(
            state.clone(),
            "/s3?attributes[attributeId][]=1&attributes[attributeId][]=2",
        )
        .await;
        assert_eq!(
            result.results(),
            vec![entries[1].clone(), entries[2].clone()]
        );
        assert_eq!(result.pagination().count, 2);
    }

    #[sqlx::test(migrator = "MIGRATOR")]
    async fn attributes_s3(pool: PgPool) {
        let state = AppState::from_pool(pool).await;
        let entries = EntriesBuilder::default()
            .with_shuffle(true)
            .build(state.database_client())
            .await
            .s3_objects;

        let result: ListResponse<S3> = response_from_get(
            state.clone(),
            "/s3/attributes?currentState=false&attributeId=1",
        )
        .await;
        assert_eq!(result.results(), vec![entries[1].clone()]);
        assert_eq!(result.pagination().count, 1);

        let result: ListResponse<S3> = response_from_get(
            state.clone(),
            "/s3/attributes?currentState=false&nestedId[attributeId]=4",
        )
        .await;
        assert_eq!(result.results(), vec![entries[4].clone()]);
        assert_eq!(result.pagination().count, 1);

        let result: ListResponse<S3> = response_from_get(
            state.clone(),
            "/s3/attributes?currentState=false&nonExistentId=1",
        )
        .await;
        assert!(result.results().is_empty());
        assert_eq!(result.pagination().count, 0);

        let result: ListResponse<S3> = response_from_get(
            state.clone(),
            "/s3/attributes?currentState=false&attributeId=1&nonExistentId=2",
        )
        .await;
        assert!(result.results().is_empty());
        assert_eq!(result.pagination().count, 0);
    }

    #[sqlx::test(migrator = "MIGRATOR")]
    async fn list_s3_filter_attributes_wildcard(pool: PgPool) {
        let state = AppState::from_pool(pool).await;
        let mut entries = EntriesBuilder::default()
            .build(state.database_client())
            .await;

        change_many(
            state.database_client(),
            &entries,
            &[0, 1],
            Some(json!({"attributeId": "attributeId"})),
        )
        .await;

        entries_many(&mut entries, &[0, 1], json!({"attributeId": "attributeId"}));

        let s3_objects: ListResponse<S3> = response_from_get(
            state.clone(),
            "/s3?currentState=false&attributes[attributeId]=*a*",
        )
        .await;
        assert_contains(s3_objects.results(), &entries, 0..2);
        assert_eq!(s3_objects.pagination().count, 2);

        let s3_objects: ListResponse<S3> = response_from_get(
            state.clone(),
            "/s3?currentState=false&attributes[attributeId]=*A*",
        )
        .await;
        assert!(s3_objects.results().is_empty());
        assert_eq!(s3_objects.pagination().count, 0);

        let s3_objects: ListResponse<S3> = response_from_get(
            state.clone(),
            "/s3?currentState=false&attributes[attributeId]=*A*&caseSensitive=false",
        )
        .await;
        assert_contains(s3_objects.results(), &entries, 0..2);
        assert_eq!(s3_objects.pagination().count, 2);
    }

    #[sqlx::test(migrator = "MIGRATOR")]
    async fn list_s3_filter_escaped_attributes_wildcard(pool: PgPool) {
        let state = AppState::from_pool(pool).await;
        let mut entries = EntriesBuilder::default()
            .build(state.database_client())
            .await;

        change_many(
            state.database_client(),
            &entries,
            &[0, 1],
            Some(json!({"attributeId": Uuid::default()})),
        )
        .await;
        entries_many(
            &mut entries,
            &[0, 1],
            json!({"attributeId": Uuid::default()}),
        );

        let s3_objects: ListResponse<S3> = response_from_get(
            state.clone(),
            "/s3?currentState=false&attributes[attributeId]=????????-????-????-????-????????????",
        )
        .await;
        assert_contains(s3_objects.results(), &entries, 0..2);
        assert_eq!(s3_objects.pagination().count, 2);

        let s3_objects: ListResponse<S3> = response_from_get(
            state.clone(),
            "/s3?currentState=false&attributes[attributeId]=*-*-*-*-*",
        )
        .await;
        assert_contains(s3_objects.results(), &entries, 0..2);
        assert_eq!(s3_objects.pagination().count, 2);

        change_many(
            state.database_client(),
            &entries,
            &[0, 1],
            Some(json!({"attributeId": r"!$()*+.:<=>?[\]^{|}-"})),
        )
        .await;
        entries_many(
            &mut entries,
            &[0, 1],
            json!({"attributeId": r"!$()*+.:<=>?[\]^{|}-"}),
        );

        let query =
            percent_encode(r"!$()\*+.:<=>\?[\\]^{|}-".as_bytes(), NON_ALPHANUMERIC).to_string();
        let s3_objects: ListResponse<S3> = response_from_get(
            state.clone(),
            &format!("/s3?currentState=false&attributes[attributeId]={query}"),
        )
        .await;
        assert_contains(s3_objects.results(), &entries, 0..2);
        assert_eq!(s3_objects.pagination().count, 2);
    }

    #[sqlx::test(migrator = "MIGRATOR")]
    async fn count_s3_api(pool: PgPool) {
        let state = AppState::from_pool(pool).await;
        EntriesBuilder::default()
            .with_shuffle(true)
            .build(state.database_client())
            .await;

        let result: ListCount = response_from_get(state, "/s3/count?currentState=false").await;
        assert_eq!(result.n_records, 10);
    }

    #[sqlx::test(migrator = "MIGRATOR")]
    async fn count_s3_api_filter(pool: PgPool) {
        let state = AppState::from_pool(pool).await;
        EntriesBuilder::default()
            .with_shuffle(true)
            .build(state.database_client())
            .await;

        let result: ListCount =
            response_from_get(state, "/s3/count?currentState=false&bucket=0").await;
        assert_eq!(result.n_records, 2);
    }

    #[sqlx::test(migrator = "MIGRATOR")]
    async fn count_s3_api_current_state(pool: PgPool) {
        let state = AppState::from_pool(pool).await;
        EntriesBuilder::default()
            .with_bucket_divisor(4)
            .with_key_divisor(3)
            .with_shuffle(true)
            .build(state.database_client())
            .await;

        let result: ListCount = response_from_get(state, "/s3/count").await;
        assert_eq!(result.n_records, 2);
    }

    pub(crate) fn mock_get_object(
        key: &'static str,
        bucket: &'static str,
        output: &'static [u8],
    ) -> Rule {
        mock!(aws_sdk_s3::Client::get_object)
            .match_requests(|req| req.bucket() == Some(bucket) && req.key() == Some(key))
            .then_output(move || {
                GetObjectOutput::builder()
                    .body(ByteStream::from_static(output))
                    .build()
            })
    }

    pub(crate) async fn response_from<T: DeserializeOwned>(
        state: AppState,
        uri: &str,
        method: Method,
        body: Body,
    ) -> (StatusCode, T) {
        let app = api_router(state).unwrap();
        let response = app
            .oneshot(
                Request::builder()
                    .method(method)
                    .uri(uri)
                    .header(HOST, "example.com")
                    .header(CONTENT_TYPE, "application/json")
                    .header(CONTENT_ENCODING, "gzip")
                    .body(body)
                    .unwrap(),
            )
            .await
            .unwrap();
        let status = response.status();

        let bytes = to_bytes(response.into_body(), usize::MAX)
            .await
            .unwrap()
            .to_vec();

        println!("{}", String::from_utf8(bytes.clone()).unwrap());

        (status, from_slice::<T>(bytes.as_slice()).unwrap())
    }

    pub(crate) async fn response_from_get<T: DeserializeOwned>(state: AppState, uri: &str) -> T {
        response_from(state, uri, Method::GET, Body::empty())
            .await
            .1
    }
}<|MERGE_RESOLUTION|>--- conflicted
+++ resolved
@@ -1,17 +1,6 @@
 //! Route logic for list API calls.
 //!
 
-use crate::database::entities::s3_object;
-use crate::database::entities::s3_object::Model as S3;
-use crate::error::Error::MissingHostHeader;
-use crate::error::Result;
-use crate::queries::list::ListQueryBuilder;
-use crate::routes::error::{ErrorStatusCode, QsQuery, Query};
-use crate::routes::filter::{AttributesOnlyFilter, S3ObjectsFilter};
-use crate::routes::header::HeaderParser;
-use crate::routes::pagination::{ListResponse, Pagination};
-use crate::routes::presign::{PresignedParams, PresignedUrlBuilder};
-use crate::routes::AppState;
 use axum::extract::{Request, State};
 use axum::http::header::{CONTENT_ENCODING, CONTENT_TYPE, HOST};
 use axum::routing::get;
@@ -25,6 +14,18 @@
 use std::marker::PhantomData;
 use url::Url;
 use utoipa::{IntoParams, ToSchema};
+
+use crate::database::entities::s3_object;
+use crate::database::entities::s3_object::Model as S3;
+use crate::error::Error::MissingHostHeader;
+use crate::error::Result;
+use crate::queries::list::ListQueryBuilder;
+use crate::routes::error::{ErrorStatusCode, QsQuery, Query};
+use crate::routes::filter::{AttributesOnlyFilter, S3ObjectsFilter};
+use crate::routes::header::HeaderParser;
+use crate::routes::pagination::{ListResponse, Pagination};
+use crate::routes::presign::{PresignedParams, PresignedUrlBuilder};
+use crate::routes::AppState;
 
 /// The return value for count operations showing the number of records in the database.
 #[derive(Debug, Deserialize, Serialize, ToSchema, Eq, PartialEq)]
@@ -641,7 +642,8 @@
             .await
             .s3_objects;
 
-        let result: ListResponse<S3> = response_from_get(state, "/s3?key[]=3&key[]=4").await;
+        let result: ListResponse<S3> =
+            response_from_get(state, "/s3?currentState=false&key[]=3&key[]=4").await;
         assert_eq!(
             result.results(),
             vec![entries[3].clone(), entries[4].clone()]
@@ -737,22 +739,17 @@
         assert!(result.results().is_empty());
         assert_eq!(result.pagination().count, 0);
 
-<<<<<<< HEAD
         let result: ListResponse<S3> = response_from_get(
-            state,
+            state.clone(),
             "/s3?currentState=false&attributes[attributeId]=1&key=1",
         )
         .await;
-=======
-        let result: ListResponse<S3> =
-            response_from_get(state.clone(), "/s3?attributes[attributeId]=1&key=1").await;
->>>>>>> 5f450106
         assert_eq!(result.results(), vec![entries[1].clone()]);
         assert_eq!(result.pagination().count, 1);
 
         let result: ListResponse<S3> = response_from_get(
             state.clone(),
-            "/s3?attributes[attributeId]=1&attributes[nestedId][attributeId]=1",
+            "/s3?currentState=false&attributes[attributeId]=1&attributes[nestedId][attributeId]=1",
         )
         .await;
         assert_eq!(result.results(), vec![entries[1].clone()]);
@@ -760,7 +757,7 @@
 
         let result: ListResponse<S3> = response_from_get(
             state.clone(),
-            "/s3?attributes[attributeId][]=1&attributes[attributeId][]=2",
+            "/s3?currentState=false&attributes[attributeId][]=1&attributes[attributeId][]=2",
         )
         .await;
         assert_eq!(

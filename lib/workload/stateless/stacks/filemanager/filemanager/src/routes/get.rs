//! Route logic for get API calls.
//!

use axum::extract::{Path, State};
use axum::routing::get;
use axum::{Json, Router};
use uuid::Uuid;

use crate::database::entities::object::Model as FileObject;
use crate::database::entities::s3_object::Model as FileS3Object;
use crate::error::Error::ExpectedSomeValue;
use crate::error::Result;
use crate::queries::get::GetQueryBuilder;
use crate::routes::error::ErrorStatusCode;
use crate::routes::AppState;

/// Get an object given it's id.
#[utoipa::path(
    get,
    path = "/objects/{id}",
    responses(
        (status = OK, description = "The object for the given id", body = FileObject),
        ErrorStatusCode,
    ),
    context_path = "/api/v1",
    tag = "get",
)]
pub async fn get_object_by_id(
    state: State<AppState>,
    Path(id): Path<Uuid>,
) -> Result<Json<FileObject>> {
    let query = GetQueryBuilder::new(&state.client);

    Ok(Json(
        query
            .get_object(id)
            .await?
            .ok_or_else(|| ExpectedSomeValue(id))?,
    ))
}

/// Get an s3_object given it's id.
#[utoipa::path(
    get,
    path = "/s3_objects/{id}",
    responses(
        (status = OK, description = "The s3_object for the given id", body = FileS3Object),
        ErrorStatusCode,
    ),
    context_path = "/api/v1",
    tag = "get",
)]
pub async fn get_s3_object_by_id(
    state: State<AppState>,
    Path(id): Path<Uuid>,
) -> Result<Json<FileS3Object>> {
    let query = GetQueryBuilder::new(&state.client);

    Ok(Json(
        query
            .get_s3_object_by_id(id)
            .await?
            .ok_or_else(|| ExpectedSomeValue(id))?,
    ))
}

/// The router for getting object records.
pub fn get_router() -> Router<AppState> {
    Router::new()
        .route("/objects/:id", get(get_object_by_id))
        .route("/s3_objects/:id", get(get_s3_object_by_id))
}

#[cfg(test)]
mod tests {
    use axum::body::Body;
    use axum::http::{Method, StatusCode};
    use sqlx::PgPool;

    use crate::database::aws::migration::tests::MIGRATOR;
<<<<<<< HEAD
    use crate::queries::tests::initialize_database;
    use crate::routes::list::tests::{response_from, response_from_get};
=======
    use crate::database::entities::object::Model as Object;
    use crate::database::entities::s3_object::Model as S3Object;
    use crate::queries::EntriesBuilder;
    use crate::routes::list::tests::response_from;
>>>>>>> 728e4335
    use crate::routes::AppState;
    use crate::uuid::UuidGenerator;
    use serde_json::Value;

    use super::*;

    #[sqlx::test(migrator = "MIGRATOR")]
    async fn get_objects_api(pool: PgPool) {
        let state = AppState::from_pool(pool);
        let entries = EntriesBuilder::default()
            .build(state.client())
            .await
            .objects;

        let first = entries.first().unwrap();
        let result: FileObject =
            response_from_get(state, &format!("/objects/{}", first.object_id)).await;
        assert_eq!(&result, first);
    }

    #[sqlx::test(migrator = "MIGRATOR")]
    async fn get_s3_objects_api(pool: PgPool) {
        let state = AppState::from_pool(pool);
        let entries = EntriesBuilder::default()
            .build(state.client())
            .await
            .s3_objects;

        let first = entries.first().unwrap();
        let result: FileS3Object =
            response_from_get(state, &format!("/s3_objects/{}", first.s3_object_id)).await;
        assert_eq!(&result, first);
    }

    #[sqlx::test(migrator = "MIGRATOR")]
    async fn get_non_existent(pool: PgPool) {
        let state = AppState::from_pool(pool);

        let (status_code, _) = response_from::<Value>(
            state.clone(),
            &format!("/objects/{}", UuidGenerator::generate()),
            Method::GET,
            Body::empty(),
        )
        .await;
        assert_eq!(status_code, StatusCode::NOT_FOUND);

        let (status_code, _) = response_from::<Value>(
            state,
            &format!("/s3_objects/{}", UuidGenerator::generate()),
            Method::GET,
            Body::empty(),
        )
        .await;
        assert_eq!(status_code, StatusCode::NOT_FOUND);
    }
}<|MERGE_RESOLUTION|>--- conflicted
+++ resolved
@@ -78,15 +78,8 @@
     use sqlx::PgPool;
 
     use crate::database::aws::migration::tests::MIGRATOR;
-<<<<<<< HEAD
-    use crate::queries::tests::initialize_database;
+    use crate::queries::EntriesBuilder;
     use crate::routes::list::tests::{response_from, response_from_get};
-=======
-    use crate::database::entities::object::Model as Object;
-    use crate::database::entities::s3_object::Model as S3Object;
-    use crate::queries::EntriesBuilder;
-    use crate::routes::list::tests::response_from;
->>>>>>> 728e4335
     use crate::routes::AppState;
     use crate::uuid::UuidGenerator;
     use serde_json::Value;

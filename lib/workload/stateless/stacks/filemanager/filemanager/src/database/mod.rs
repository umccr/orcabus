//! This module handles connecting to the filemanager database for actions such as ingesting events.
//!

use crate::database::aws::credentials::IamGenerator;
use crate::database::aws::ingester::Ingester;
use crate::database::aws::ingester_paired::IngesterPaired;
use crate::env::Config;
use async_trait::async_trait;
use sea_orm::{DatabaseConnection, SqlxPostgresConnector};
use sqlx::postgres::PgConnectOptions;
use sqlx::PgPool;
use tracing::debug;

use crate::error::Result;
use crate::events::EventSourceType;

pub mod aws;

// Include the generated entities module.
include!(concat!(env!("OUT_DIR"), "/generated.rs"));

/// A trait which can generate database credentials.
#[async_trait]
pub trait CredentialGenerator {
    /// Generate the password used to connect to the database.
    async fn generate_password(&self) -> Result<String>;
}

/// A database client handles database interaction.
#[derive(Debug, Clone)]
pub struct Client {
    // Use a Cow here to allow an owned pool or a shared reference to a pool.
    connection: DatabaseConnection,
}

impl Client {
    /// Create a database from an existing pool.
    pub fn new(connection: DatabaseConnection) -> Self {
        Self { connection }
    }

    /// Create a database connection from an existing pool.
    pub fn from_pool(pool: PgPool) -> Self {
        Self::new(SqlxPostgresConnector::from_sqlx_postgres_pool(pool))
    }

    /// Create a database using default credential loading logic and without
    /// a credential generator.
    pub async fn from_config(config: &Config) -> Result<Self> {
        Ok(Self::new(
            Self::create_connection(None::<IamGenerator>, config).await?,
        ))
    }

    /// Create a database using default credential loading logic as defined in
    /// `Self::connect_options`.
    pub async fn from_generator(
        generator: Option<impl CredentialGenerator>,
        config: &Config,
    ) -> Result<Self> {
<<<<<<< HEAD
        Ok(Self::new(Self::create_connection(generator, config).await?))
=======
        Ok(Self::from_pool(Self::create_pool(generator, config).await?))
>>>>>>> 34ce0ec0
    }

    /// Create a database connection pool.
    pub async fn create_connection(
        generator: Option<impl CredentialGenerator>,
        config: &Config,
<<<<<<< HEAD
    ) -> Result<DatabaseConnection> {
        Ok(SqlxPostgresConnector::from_sqlx_postgres_pool(
            Self::create_pool(generator, config).await?,
        ))
    }

    /// Create a database connection pool using credential loading logic defined in
    /// `Self::connect_options`.
    pub async fn create_pool(
        generator: Option<impl CredentialGenerator>,
        config: &Config,
    ) -> Result<PgPool> {
        Ok(PgPool::connect_with(Self::connect_options(generator, config).await?).await?)
=======
    ) -> Result<PgPool> {
        Ok(PgPool::connect_with(Self::pg_connect_options(generator, config).await?).await?)
>>>>>>> 34ce0ec0
    }

    /// Create database connect options using a series of credential loading logic.
    ///
    /// First, this tries to load a DATABASE_URL environment variable to connect.
    /// Then, it uses the generator if it is not None and PGPASSWORD is not set.
    /// Otherwise, uses default logic defined in PgConnectOptions::default.
    pub async fn connect_options(
        generator: Option<impl CredentialGenerator>,
        config: &Config,
    ) -> Result<PgConnectOptions> {
        // If the DATABASE_URL is defined, use that.
        if let Some(url) = config.database_url() {
            return Ok(url.parse()?);
        }

        // If PGPASSWORD is set, use default options.
        if config.pg_password().is_some() {
            return Ok(PgConnectOptions::default());
        }

        // Otherwise use generator if it is available.
        match generator {
            Some(generator) => {
                debug!("generating credentials to connect to database");
                Ok(PgConnectOptions::default().password(&generator.generate_password().await?))
            }
            None => Ok(PgConnectOptions::default()),
        }
    }

    /// Get the database pool.
    pub fn pool(&self) -> &PgPool {
        self.connection.get_postgres_connection_pool()
    }

    /// Get the database connection. Clones the underlying `DatabaseConnection` which is
    /// intended to be cheaply cloneable because it represents an Arc to a shared connection pool.
    pub fn connection(&self) -> DatabaseConnection {
        self.connection.clone()
    }

    /// Get the database connection as a reference.
    pub fn connection_ref(&self) -> &DatabaseConnection {
        &self.connection
    }

    /// Get the inner database connection.
    pub fn into_inner(self) -> DatabaseConnection {
        self.connection
    }
}

#[async_trait]
impl Ingest for Client {
    async fn ingest(&self, events: EventSourceType) -> Result<()> {
        match events {
            EventSourceType::S3(events) => {
                Ingester::new(Self::new(self.connection()))
                    .ingest_events(events)
                    .await
            }
            EventSourceType::S3Paired(events) => {
                IngesterPaired::new(Self::new(self.connection()))
                    .ingest_events(events)
                    .await
            }
        }
    }
}

/// This trait ingests raw events into the database.
#[async_trait]
pub trait Ingest {
    /// Ingest the events.
    async fn ingest(&self, events: EventSourceType) -> Result<()>;
}

/// Trait representing database migrations.
#[async_trait]
pub trait Migrate {
    /// Migrate the database.
    async fn migrate(&self) -> Result<()>;
}

#[cfg(test)]
pub(crate) mod tests {
    use chrono::{DateTime, Utc};
    use sqlx::{query, query_file, PgPool};

    use crate::database::aws::migration::tests::MIGRATOR;
    use crate::events::aws::message::EventType;
    use crate::events::aws::message::EventType::{Created, Deleted};
    use crate::events::aws::tests::{EXPECTED_SEQUENCER_CREATED_ONE, EXPECTED_VERSION_ID};
    use crate::events::aws::StorageClass;
    use crate::uuid::UuidGenerator;

    #[sqlx::test(migrator = "MIGRATOR")]
    async fn insert_created(pool: PgPool) {
        let mut tx = pool.begin().await.unwrap();

        let object_id = UuidGenerator::generate();
        query_file!(
            "../database/queries/ingester/aws/insert_s3_objects.sql",
            &vec![object_id],
            &vec![UuidGenerator::generate()],
            &vec![UuidGenerator::generate()],
            &vec!["bucket".to_string()],
            &vec!["key".to_string()],
            &vec![DateTime::<Utc>::default()],
            &vec![Some(0i64)] as &[Option<i64>],
            &vec![None] as &[Option<String>],
            &vec![DateTime::<Utc>::default()],
            &vec![None] as &[Option<String>],
            &vec![Some(StorageClass::Standard)] as &[Option<StorageClass>],
            &vec![EXPECTED_VERSION_ID.to_string()],
            &vec![EXPECTED_SEQUENCER_CREATED_ONE.to_string()],
            &vec![false],
            &vec![Created] as &[EventType],
        )
        .fetch_all(&mut *tx)
        .await
        .unwrap();

        query_file!(
            "../database/queries/ingester/insert_objects.sql",
            &vec![object_id],
        )
        .fetch_all(&mut *tx)
        .await
        .unwrap();

        tx.commit().await.unwrap();

        let inserted = query!(
            "select s3_object_id as \"s3_object_id!\",
                object_id as \"object_id!\",
                bucket,
                key,
                date,
                last_modified_date,
                e_tag,
                storage_class as \"storage_class: StorageClass\",
                version_id,
                sequencer,
                number_duplicate_events from s3_object order by sequencer"
        )
        .fetch_all(&pool)
        .await
        .unwrap();

        assert_eq!(inserted.len(), 1);
        assert_eq!(
            inserted[0].sequencer,
            Some(EXPECTED_SEQUENCER_CREATED_ONE.to_string())
        );
        assert_eq!(inserted[0].date, Some(DateTime::default()));
    }

    #[sqlx::test(migrator = "MIGRATOR")]
    async fn insert_deleted(pool: PgPool) {
        let mut tx = pool.begin().await.unwrap();

        let object_id = UuidGenerator::generate();
        query_file!(
            "../database/queries/ingester/aws/insert_s3_objects.sql",
            &vec![object_id],
            &vec![UuidGenerator::generate()],
            &vec![UuidGenerator::generate()],
            &vec!["bucket".to_string()],
            &vec!["key".to_string()],
            &vec![DateTime::<Utc>::default()],
            &vec![Some(0i64)] as &[Option<i64>],
            &vec![None] as &[Option<String>],
            &vec![DateTime::<Utc>::default()],
            &vec![None] as &[Option<String>],
            &vec![Some(StorageClass::Standard)] as &[Option<StorageClass>],
            &vec![EXPECTED_VERSION_ID.to_string()],
            &vec![EXPECTED_SEQUENCER_CREATED_ONE.to_string()],
            &vec![false],
            &vec![Deleted] as &[EventType],
        )
        .fetch_all(&mut *tx)
        .await
        .unwrap();

        query_file!(
            "../database/queries/ingester/insert_objects.sql",
            &vec![object_id],
        )
        .fetch_all(&mut *tx)
        .await
        .unwrap();

        tx.commit().await.unwrap();

        let inserted = query!(
            "select s3_object_id as \"s3_object_id!\",
                object_id as \"object_id!\",
                bucket,
                key,
                date,
                last_modified_date,
                e_tag,
                storage_class as \"storage_class: StorageClass\",
                version_id,
                sequencer,
                number_duplicate_events from s3_object order by sequencer"
        )
        .fetch_all(&pool)
        .await
        .unwrap();

        assert_eq!(inserted.len(), 1);
        assert_eq!(
            inserted[0].sequencer,
            Some(EXPECTED_SEQUENCER_CREATED_ONE.to_string())
        );
        assert_eq!(inserted[0].date, Some(DateTime::default()));
    }
}<|MERGE_RESOLUTION|>--- conflicted
+++ resolved
@@ -47,9 +47,7 @@
     /// Create a database using default credential loading logic and without
     /// a credential generator.
     pub async fn from_config(config: &Config) -> Result<Self> {
-        Ok(Self::new(
-            Self::create_connection(None::<IamGenerator>, config).await?,
-        ))
+        Self::from_generator(None::<IamGenerator>, config).await
     }
 
     /// Create a database using default credential loading logic as defined in
@@ -58,22 +56,7 @@
         generator: Option<impl CredentialGenerator>,
         config: &Config,
     ) -> Result<Self> {
-<<<<<<< HEAD
-        Ok(Self::new(Self::create_connection(generator, config).await?))
-=======
         Ok(Self::from_pool(Self::create_pool(generator, config).await?))
->>>>>>> 34ce0ec0
-    }
-
-    /// Create a database connection pool.
-    pub async fn create_connection(
-        generator: Option<impl CredentialGenerator>,
-        config: &Config,
-<<<<<<< HEAD
-    ) -> Result<DatabaseConnection> {
-        Ok(SqlxPostgresConnector::from_sqlx_postgres_pool(
-            Self::create_pool(generator, config).await?,
-        ))
     }
 
     /// Create a database connection pool using credential loading logic defined in
@@ -82,11 +65,7 @@
         generator: Option<impl CredentialGenerator>,
         config: &Config,
     ) -> Result<PgPool> {
-        Ok(PgPool::connect_with(Self::connect_options(generator, config).await?).await?)
-=======
-    ) -> Result<PgPool> {
         Ok(PgPool::connect_with(Self::pg_connect_options(generator, config).await?).await?)
->>>>>>> 34ce0ec0
     }
 
     /// Create database connect options using a series of credential loading logic.
@@ -94,7 +73,7 @@
     /// First, this tries to load a DATABASE_URL environment variable to connect.
     /// Then, it uses the generator if it is not None and PGPASSWORD is not set.
     /// Otherwise, uses default logic defined in PgConnectOptions::default.
-    pub async fn connect_options(
+    pub async fn pg_connect_options(
         generator: Option<impl CredentialGenerator>,
         config: &Config,
     ) -> Result<PgConnectOptions> {

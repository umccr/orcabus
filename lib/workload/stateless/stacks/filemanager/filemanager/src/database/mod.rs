//! This module handles connecting to the filemanager database for actions such as ingesting events.
//!

use crate::database::aws::ingester::Ingester;
use crate::database::aws::ingester_paired::IngesterPaired;
use crate::env::Config;
use async_trait::async_trait;
use sea_orm::{ConnectOptions, Database, DatabaseConnection, SqlxPostgresConnector};
use sqlx::postgres::PgConnectOptions;
use sqlx::{ConnectOptions as SqlxConnectOptions, PgPool};
use tracing::debug;

use crate::error::Result;
use crate::events::EventSourceType;

pub mod aws;

// Include the generated entities module.
<<<<<<< HEAD
include!(concat!(env!("OUT_DIR"), "/entities.rs"));
=======
include!(concat!(env!("OUT_DIR"), "/generated.rs"));
>>>>>>> ba053697

/// A trait which can generate database credentials.
#[async_trait]
pub trait CredentialGenerator {
    /// Generate the password used to connect to the database.
    async fn generate_password(&self) -> Result<String>;
}

/// A database client handles database interaction.
#[derive(Debug, Clone)]
pub struct Client {
    // Use a Cow here to allow an owned pool or a shared reference to a pool.
    connection: DatabaseConnection,
}

impl Client {
    /// Create a database from an existing pool.
    pub fn new(connection: DatabaseConnection) -> Self {
        Self { connection }
    }

    /// Create a database connection from an existing pool.
    pub fn from_pool(pool: PgPool) -> Self {
        Self::new(SqlxPostgresConnector::from_sqlx_postgres_pool(pool))
    }

    /// Create a database using default credential loading logic as defined in
    /// `Self::connect_options`.
    pub async fn from_generator(
        generator: Option<impl CredentialGenerator>,
        config: &Config,
    ) -> Result<Self> {
        Ok(Self::new(Self::create_pool(generator, config).await?))
    }

    /// Create a database connection pool using credential loading logic defined in
    /// `Self::connect_options`.
    pub async fn create_pool(
        generator: Option<impl CredentialGenerator>,
        config: &Config,
    ) -> Result<DatabaseConnection> {
        Ok(Database::connect(Self::connect_options(generator, config).await?).await?)
    }

    /// Create database connect options using a series of credential loading logic.
    pub async fn connect_options(
        generator: Option<impl CredentialGenerator>,
        config: &Config,
    ) -> Result<ConnectOptions> {
        Ok(ConnectOptions::new(
            Self::pg_connect_options(generator, config)
                .await?
                .to_url_lossy(),
        ))
    }

    /// Create database connect options using a series of credential loading logic.
    ///
    /// First, this tries to load a DATABASE_URL environment variable to connect.
    /// Then, it uses the generator if it is not None and PGPASSWORD is not set.
    /// Otherwise, uses default logic defined in PgConnectOptions::default.
    pub async fn pg_connect_options(
        generator: Option<impl CredentialGenerator>,
        config: &Config,
    ) -> Result<PgConnectOptions> {
        // If the DATABASE_URL is defined, use that.
        if let Some(url) = config.database_url() {
            return Ok(url.parse()?);
        }

        // If PGPASSWORD is set, use default options.
        if config.pg_password().is_some() {
            return Ok(PgConnectOptions::default());
        }

        // Otherwise use generator if it is available.
        match generator {
            Some(generator) => {
                debug!("generating credentials to connect to database");
                Ok(PgConnectOptions::default().password(&generator.generate_password().await?))
            }
            None => Ok(PgConnectOptions::default()),
        }
    }

    /// Get the database pool.
    pub fn pool(&self) -> &PgPool {
        self.connection.get_postgres_connection_pool()
    }

    /// Get the database connection. Clones the underlying `DatabaseConnection` which is
    /// intended to be cheaply cloneable because it represents an Arc to a shared connection pool.
    pub fn connection(&self) -> DatabaseConnection {
        self.connection.clone()
    }

    /// Get the database connection as a reference.
    pub fn connection_ref(&self) -> &DatabaseConnection {
        &self.connection
    }
}

#[async_trait]
impl Ingest for Client {
    async fn ingest(&self, events: EventSourceType) -> Result<()> {
        match events {
            EventSourceType::S3(events) => {
                Ingester::new(Self::new(self.connection()))
                    .ingest_events(events)
                    .await
            }
            EventSourceType::S3Paired(events) => {
                IngesterPaired::new(Self::new(self.connection()))
                    .ingest_events(events)
                    .await
            }
        }
    }
}

/// This trait ingests raw events into the database.
#[async_trait]
pub trait Ingest {
    /// Ingest the events.
    async fn ingest(&self, events: EventSourceType) -> Result<()>;
}

/// Trait representing database migrations.
#[async_trait]
pub trait Migrate {
    /// Migrate the database.
    async fn migrate(&self) -> Result<()>;
}

#[cfg(test)]
pub(crate) mod tests {
    use chrono::{DateTime, Utc};
    use sqlx::{query, query_file, PgPool};

    use crate::database::aws::migration::tests::MIGRATOR;
    use crate::events::aws::message::EventType;
    use crate::events::aws::message::EventType::{Created, Deleted};
    use crate::events::aws::tests::{EXPECTED_SEQUENCER_CREATED_ONE, EXPECTED_VERSION_ID};
    use crate::events::aws::StorageClass;
    use crate::uuid::UuidGenerator;

    #[sqlx::test(migrator = "MIGRATOR")]
    async fn insert_created(pool: PgPool) {
        let mut tx = pool.begin().await.unwrap();

        let object_id = UuidGenerator::generate();
        query_file!(
            "../database/queries/ingester/aws/insert_s3_objects.sql",
            &vec![object_id],
            &vec![UuidGenerator::generate()],
            &vec![UuidGenerator::generate()],
            &vec!["bucket".to_string()],
            &vec!["key".to_string()],
            &vec![DateTime::<Utc>::default()],
            &vec![Some(0i64)] as &[Option<i64>],
            &vec![None] as &[Option<String>],
            &vec![DateTime::<Utc>::default()],
            &vec![None] as &[Option<String>],
            &vec![Some(StorageClass::Standard)] as &[Option<StorageClass>],
            &vec![EXPECTED_VERSION_ID.to_string()],
            &vec![EXPECTED_SEQUENCER_CREATED_ONE.to_string()],
            &vec![false],
            &vec![Created] as &[EventType],
        )
        .fetch_all(&mut *tx)
        .await
        .unwrap();

        query_file!(
            "../database/queries/ingester/insert_object_groups.sql",
            &vec![object_id],
        )
        .fetch_all(&mut *tx)
        .await
        .unwrap();

        tx.commit().await.unwrap();

        let inserted = query!(
            "select s3_object_id as \"s3_object_id!\",
                object_group_id as \"object_group_id!\",
                bucket,
                key,
                date,
                last_modified_date,
                e_tag,
                storage_class as \"storage_class: StorageClass\",
                version_id,
                sequencer,
                number_duplicate_events from s3_object order by sequencer"
        )
        .fetch_all(&pool)
        .await
        .unwrap();

        assert_eq!(inserted.len(), 1);
        assert_eq!(
            inserted[0].sequencer,
            Some(EXPECTED_SEQUENCER_CREATED_ONE.to_string())
        );
        assert_eq!(inserted[0].date, Some(DateTime::default()));
    }

    #[sqlx::test(migrator = "MIGRATOR")]
    async fn insert_deleted(pool: PgPool) {
        let mut tx = pool.begin().await.unwrap();

        let object_id = UuidGenerator::generate();
        query_file!(
            "../database/queries/ingester/aws/insert_s3_objects.sql",
            &vec![object_id],
            &vec![UuidGenerator::generate()],
            &vec![UuidGenerator::generate()],
            &vec!["bucket".to_string()],
            &vec!["key".to_string()],
            &vec![DateTime::<Utc>::default()],
            &vec![Some(0i64)] as &[Option<i64>],
            &vec![None] as &[Option<String>],
            &vec![DateTime::<Utc>::default()],
            &vec![None] as &[Option<String>],
            &vec![Some(StorageClass::Standard)] as &[Option<StorageClass>],
            &vec![EXPECTED_VERSION_ID.to_string()],
            &vec![EXPECTED_SEQUENCER_CREATED_ONE.to_string()],
            &vec![false],
            &vec![Deleted] as &[EventType],
        )
        .fetch_all(&mut *tx)
        .await
        .unwrap();

        query_file!(
            "../database/queries/ingester/insert_object_groups.sql",
            &vec![object_id],
        )
        .fetch_all(&mut *tx)
        .await
        .unwrap();

        tx.commit().await.unwrap();

        let inserted = query!(
            "select s3_object_id as \"s3_object_id!\",
                object_group_id as \"object_group_id!\",
                bucket,
                key,
                date,
                last_modified_date,
                e_tag,
                storage_class as \"storage_class: StorageClass\",
                version_id,
                sequencer,
                number_duplicate_events from s3_object order by sequencer"
        )
        .fetch_all(&pool)
        .await
        .unwrap();

        assert_eq!(inserted.len(), 1);
        assert_eq!(
            inserted[0].sequencer,
            Some(EXPECTED_SEQUENCER_CREATED_ONE.to_string())
        );
        assert_eq!(inserted[0].date, Some(DateTime::default()));
    }
}<|MERGE_RESOLUTION|>--- conflicted
+++ resolved
@@ -16,11 +16,7 @@
 pub mod aws;
 
 // Include the generated entities module.
-<<<<<<< HEAD
-include!(concat!(env!("OUT_DIR"), "/entities.rs"));
-=======
 include!(concat!(env!("OUT_DIR"), "/generated.rs"));
->>>>>>> ba053697
 
 /// A trait which can generate database credentials.
 #[async_trait]
@@ -195,7 +191,7 @@
         .unwrap();
 
         query_file!(
-            "../database/queries/ingester/insert_object_groups.sql",
+            "../database/queries/ingester/insert_objects.sql",
             &vec![object_id],
         )
         .fetch_all(&mut *tx)
@@ -206,7 +202,7 @@
 
         let inserted = query!(
             "select s3_object_id as \"s3_object_id!\",
-                object_group_id as \"object_group_id!\",
+                object_id as \"object_id!\",
                 bucket,
                 key,
                 date,
@@ -257,7 +253,7 @@
         .unwrap();
 
         query_file!(
-            "../database/queries/ingester/insert_object_groups.sql",
+            "../database/queries/ingester/insert_objects.sql",
             &vec![object_id],
         )
         .fetch_all(&mut *tx)
@@ -268,7 +264,7 @@
 
         let inserted = query!(
             "select s3_object_id as \"s3_object_id!\",
-                object_group_id as \"object_group_id!\",
+                object_id as \"object_id!\",
                 bucket,
                 key,
                 date,

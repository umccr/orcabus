import { Construct } from 'constructs';
import { Stack, Environment, StackProps } from 'aws-cdk-lib';

import { FilemanagerProps, Filemanager } from './stacks/filemanager/deploy/stack';
import {
  PostgresManagerStack,
  PostgresManagerStackProps,
} from './stacks/postgres-manager/deploy/stack';
import {
  MetadataManagerStack,
  MetadataManagerStackProps,
} from './stacks/metadata-manager/deploy/stack';
import {
  SequenceRunManagerStack,
  SequenceRunManagerStackProps,
} from './stacks/sequence-run-manager/deploy/stack';
import {
  BsRunsUploadManagerStack,
  BsRunsUploadManagerStackProps,
} from './stacks/bs-runs-upload-manager/deploy/stack';
import {
<<<<<<< HEAD
  ICAv1CopyBatchUtilityStack,
  ICAv1CopyBatchUtilityStackProps,
} from './stacks/icav1-copy-batch-utility/deploy/stack';
import {
  ICAv2CopyBatchUtilityStack,
  ICAv2CopyBatchUtilityStackProps,
} from './stacks/icav2-copy-batch-utility/deploy/stack';
import {
=======
>>>>>>> 42c448c2
  BsshIcav2FastqCopyManagerStack,
  BsshIcav2FastqCopyManagerStackProps,
} from './stacks/bssh-icav2-fastq-copy-manager/deploy/stack';
import {
  BclconvertInteropQcIcav2PipelineManagerStack,
  BclconvertInteropQcIcav2PipelineManagerStackProps,
} from './stacks/bclconvert-interop-qc-pipeline-manager/deploy/stack';
import {
  cttsov2Icav2PipelineManagerStackProps,
  Cttsov2Icav2PipelineManagerStack,
} from './stacks/cttso-v2-pipeline-manager/deploy/stack';
import { SchemaStack, SchemaStackProps } from './stacks/schema/stack';
import {
  BclConvertManagerStack,
  BclConvertManagerStackProps,
} from './stacks/bclconvert-manager/deploy/stack';
import {
  WorkflowManagerStack,
  WorkflowManagerStackProps,
} from './stacks/workflow-manager/deploy/stack';
import { GlueStack, GlueStackProps } from './stacks/stacky-mcstackface/glue-constructs';

export interface StatelessStackCollectionProps {
  postgresManagerStackProps: PostgresManagerStackProps;
  metadataManagerStackProps: MetadataManagerStackProps;
  sequenceRunManagerStackProps: SequenceRunManagerStackProps;
  fileManagerStackProps: FilemanagerProps;
  bsRunsUploadManagerStackProps: BsRunsUploadManagerStackProps;
<<<<<<< HEAD
  icav1CopyBatchUtilityStackProps: ICAv1CopyBatchUtilityStackProps;
  icav2CopyBatchUtilityStackProps: ICAv2CopyBatchUtilityStackProps;
=======
>>>>>>> 42c448c2
  bsshIcav2FastqCopyManagerStackProps: BsshIcav2FastqCopyManagerStackProps;
  bclconvertInteropQcIcav2PipelineManagerStackProps: BclconvertInteropQcIcav2PipelineManagerStackProps;
  cttsov2Icav2PipelineManagerStackProps: cttsov2Icav2PipelineManagerStackProps;
  eventSchemaStackProps: SchemaStackProps;
  dataSchemaStackProps: SchemaStackProps;
  bclConvertManagerStackProps: BclConvertManagerStackProps;
  workflowManagerStackProps: WorkflowManagerStackProps;
  stackyMcStackFaceProps: GlueStackProps;
}

export class StatelessStackCollection {
  // You could add more stack here and initiate it at the constructor. See example below for reference
  readonly postgresManagerStack: Stack;
  readonly fileManagerStack: Stack;
  readonly metadataManagerStack: Stack;
  readonly sequenceRunManagerStack: Stack;
  readonly bsRunsUploadManagerStack: Stack;
<<<<<<< HEAD
  readonly icav1CopyBatchUtilityStack: Stack;
  readonly icav2CopyBatchUtilityStack: Stack;
=======
>>>>>>> 42c448c2
  readonly bsshIcav2FastqCopyManagerStack: Stack;
  readonly bclconvertInteropQcIcav2PipelineManagerStack: Stack;
  readonly cttsov2Icav2PipelineManagerStack: Stack;
  readonly eventSchemaStack: Stack;
  readonly dataSchemaStack: Stack;
  readonly bclConvertManagerStack: Stack;
  readonly workflowManagerStack: Stack;
  readonly stackyMcStackFaceStack: Stack;

  constructor(
    scope: Construct,
    env: Environment,
    statelessConfiguration: StatelessStackCollectionProps
  ) {
    this.eventSchemaStack = new SchemaStack(scope, 'EventSchemaStack', {
      ...this.createTemplateProps(env, 'EventSchemaStack'),
      ...statelessConfiguration.eventSchemaStackProps,
    });

    this.dataSchemaStack = new SchemaStack(scope, 'DataSchemaStack', {
      ...this.createTemplateProps(env, 'DataSchemaStack'),
      ...statelessConfiguration.dataSchemaStackProps,
    });

    this.postgresManagerStack = new PostgresManagerStack(scope, 'PostgresManagerStack', {
      ...this.createTemplateProps(env, 'PostgresManagerStack'),
      ...statelessConfiguration.postgresManagerStackProps,
    });

    this.fileManagerStack = new Filemanager(scope, 'FileManagerStack', {
      ...this.createTemplateProps(env, 'FileManagerStack'),
      ...statelessConfiguration.fileManagerStackProps,
    });

    this.metadataManagerStack = new MetadataManagerStack(scope, 'MetadataManagerStack', {
      ...this.createTemplateProps(env, 'MetadataManagerStack'),
      ...statelessConfiguration.metadataManagerStackProps,
    });

    this.sequenceRunManagerStack = new SequenceRunManagerStack(scope, 'SequenceRunManagerStack', {
      ...this.createTemplateProps(env, 'SequenceRunManagerStack'),
      ...statelessConfiguration.sequenceRunManagerStackProps,
    });

    this.bsRunsUploadManagerStack = new BsRunsUploadManagerStack(
      scope,
      'BsRunsUploadManagerStack',
      {
        ...this.createTemplateProps(env, 'BsRunsUploadManagerStack'),
        ...statelessConfiguration.bsRunsUploadManagerStackProps,
      }
    );
<<<<<<< HEAD
    this.icav1CopyBatchUtilityStack = new ICAv1CopyBatchUtilityStack(
      scope,
      'ICAv1CopyBatchUtilityStack',
      {
        ...this.createTemplateProps(env, 'ICAv1CopyBatchUtilityStack'),
        ...statelessConfiguration.icav1CopyBatchUtilityStackProps,
      }
    );
    this.icav2CopyBatchUtilityStack = new ICAv2CopyBatchUtilityStack(
=======

    this.bsshIcav2FastqCopyManagerStack = new BsshIcav2FastqCopyManagerStack(
>>>>>>> 42c448c2
      scope,
      'BsshIcav2FastqCopyManagerStack',
      {
        ...this.createTemplateProps(env, 'BsshIcav2FastqCopyManagerStack'),
        ...statelessConfiguration.bsshIcav2FastqCopyManagerStackProps,
      }
    );

    this.bclconvertInteropQcIcav2PipelineManagerStack =
      new BclconvertInteropQcIcav2PipelineManagerStack(
        scope,
        'BclconvertInteropQcIcav2PipelineManagerStack',
        {
          ...this.createTemplateProps(env, 'BclconvertInteropQcIcav2PipelineManagerStack'),
          ...statelessConfiguration.bclconvertInteropQcIcav2PipelineManagerStackProps,
        }
      );

    this.cttsov2Icav2PipelineManagerStack = new Cttsov2Icav2PipelineManagerStack(
      scope,
      'Cttsov2Icav2PipelineManagerStack',
      {
        ...this.createTemplateProps(env, 'Cttsov2Icav2PipelineManagerStack'),
        ...statelessConfiguration.cttsov2Icav2PipelineManagerStackProps,
      }
    );

    this.bclConvertManagerStack = new BclConvertManagerStack(scope, 'BclConvertManagerStack', {
      ...this.createTemplateProps(env, 'BclConvertManagerStack'),
      ...statelessConfiguration.bclConvertManagerStackProps,
    });

    this.workflowManagerStack = new WorkflowManagerStack(scope, 'WorkflowManagerStack', {
      ...this.createTemplateProps(env, 'WorkflowManagerStack'),
      ...statelessConfiguration.workflowManagerStackProps,
    });
    this.stackyMcStackFaceStack = new GlueStack(scope, 'StackyMcStackFaceStack', {
      ...this.createTemplateProps(env, 'StackyMcStackFaceStack'),
      ...statelessConfiguration.stackyMcStackFaceProps,
    });
  }

  /**
   * This output the StackProps that each stack should have on deployment
   *
   * @param env The environment which each stack should deploy to
   * @param serviceName The service name
   * @returns StackProps that will be included as template
   */
  private createTemplateProps(env: Environment, serviceName: string): StackProps {
    return {
      env: env,
      tags: {
        'umccr-org:Product': 'OrcaBus',
        'umccr-org:Creator': 'CDK',
        'umccr-org:Service': serviceName,
      },
    };
  }
}<|MERGE_RESOLUTION|>--- conflicted
+++ resolved
@@ -19,7 +19,6 @@
   BsRunsUploadManagerStackProps,
 } from './stacks/bs-runs-upload-manager/deploy/stack';
 import {
-<<<<<<< HEAD
   ICAv1CopyBatchUtilityStack,
   ICAv1CopyBatchUtilityStackProps,
 } from './stacks/icav1-copy-batch-utility/deploy/stack';
@@ -28,8 +27,6 @@
   ICAv2CopyBatchUtilityStackProps,
 } from './stacks/icav2-copy-batch-utility/deploy/stack';
 import {
-=======
->>>>>>> 42c448c2
   BsshIcav2FastqCopyManagerStack,
   BsshIcav2FastqCopyManagerStackProps,
 } from './stacks/bssh-icav2-fastq-copy-manager/deploy/stack';
@@ -58,11 +55,7 @@
   sequenceRunManagerStackProps: SequenceRunManagerStackProps;
   fileManagerStackProps: FilemanagerProps;
   bsRunsUploadManagerStackProps: BsRunsUploadManagerStackProps;
-<<<<<<< HEAD
   icav1CopyBatchUtilityStackProps: ICAv1CopyBatchUtilityStackProps;
-  icav2CopyBatchUtilityStackProps: ICAv2CopyBatchUtilityStackProps;
-=======
->>>>>>> 42c448c2
   bsshIcav2FastqCopyManagerStackProps: BsshIcav2FastqCopyManagerStackProps;
   bclconvertInteropQcIcav2PipelineManagerStackProps: BclconvertInteropQcIcav2PipelineManagerStackProps;
   cttsov2Icav2PipelineManagerStackProps: cttsov2Icav2PipelineManagerStackProps;
@@ -80,11 +73,7 @@
   readonly metadataManagerStack: Stack;
   readonly sequenceRunManagerStack: Stack;
   readonly bsRunsUploadManagerStack: Stack;
-<<<<<<< HEAD
   readonly icav1CopyBatchUtilityStack: Stack;
-  readonly icav2CopyBatchUtilityStack: Stack;
-=======
->>>>>>> 42c448c2
   readonly bsshIcav2FastqCopyManagerStack: Stack;
   readonly bclconvertInteropQcIcav2PipelineManagerStack: Stack;
   readonly cttsov2Icav2PipelineManagerStack: Stack;
@@ -137,7 +126,6 @@
         ...statelessConfiguration.bsRunsUploadManagerStackProps,
       }
     );
-<<<<<<< HEAD
     this.icav1CopyBatchUtilityStack = new ICAv1CopyBatchUtilityStack(
       scope,
       'ICAv1CopyBatchUtilityStack',
@@ -147,10 +135,8 @@
       }
     );
     this.icav2CopyBatchUtilityStack = new ICAv2CopyBatchUtilityStack(
-=======
 
     this.bsshIcav2FastqCopyManagerStack = new BsshIcav2FastqCopyManagerStack(
->>>>>>> 42c448c2
       scope,
       'BsshIcav2FastqCopyManagerStack',
       {

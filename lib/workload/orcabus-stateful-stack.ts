import * as cdk from 'aws-cdk-lib';
import { Construct } from 'constructs';
import { getVpc } from './stateful/vpc/component';
import { EventBusConstruct, EventBusProps } from './stateful/eventbridge/component';
import { ConfigurableDatabaseProps, Database } from './stateful/database/component';
import { SecurityGroupConstruct, SecurityGroupProps } from './stateful/securitygroup/component';
import { SchemaRegistryConstruct, SchemaRegistryProps } from './stateful/schemaregistry/component';
import { EventSource, EventSourceProps } from './stateful/event_source/component';
<<<<<<< HEAD
import { IcaEventPipeStack, IcaEventPipeStackProps } from './stateful/ica_event_pipe/stack';
=======
import { TokenServiceProps, TokenServiceStack } from './stateful/token_service/deploy/stack';
>>>>>>> 4f46ca9b

export interface OrcaBusStatefulConfig {
  schemaRegistryProps: SchemaRegistryProps;
  eventBusProps: EventBusProps;
  databaseProps: ConfigurableDatabaseProps;
  securityGroupProps: SecurityGroupProps;
  eventSourceProps?: EventSourceProps;
<<<<<<< HEAD
  icaEventPipeProps: IcaEventPipeStackProps;
=======
  tokenServiceProps: TokenServiceProps;
>>>>>>> 4f46ca9b
}

export class OrcaBusStatefulStack extends cdk.Stack {
  // readonly eventBus: EventBusConstruct;
  // readonly database: Database;
  // readonly securityGroup: SecurityGroupConstruct;
  // readonly schemaRegistry: SchemaRegistryConstruct;
  // readonly eventSource?: EventSource;

  // stateful stacks
  statefulStackArray: cdk.Stack[] = [];

  constructor(scope: Construct, id: string, props: cdk.StackProps & OrcaBusStatefulConfig) {
    super(scope, id, props);

    // --- Constructs pre-existing resources

    const vpc = getVpc(this);

    // --- Create Stateful resources

    new EventBusConstruct(this, 'OrcaBusEventBusConstruct', props.eventBusProps);

    const securityGroup = new SecurityGroupConstruct(
      this,
      'OrcaBusSecurityGroupConstruct',
      vpc,
      props.securityGroupProps
    );

    new Database(this, 'OrcaBusDatabaseConstruct', {
      vpc,
      allowedInboundSG: securityGroup.computeSecurityGroup,
      ...props.databaseProps,
    });

    new SchemaRegistryConstruct(this, 'SchemaRegistryConstruct', props.schemaRegistryProps);

    if (props.eventSourceProps) {
      new EventSource(this, 'EventSourceConstruct', props.eventSourceProps);
    }

<<<<<<< HEAD
    new IcaEventPipeStack(this, props.icaEventPipeProps.name, {
      env: {
        account: props.env?.account,
        region: 'ap-southeast-2',
      },
      ...props.icaEventPipeProps,
=======
    this.statefulStackArray.push(this.createTokenServiceStack(props));
  }

  private createTokenServiceStack(props: cdk.StackProps & OrcaBusStatefulConfig) {
    return new TokenServiceStack(this, 'TokenServiceStack', {
      // reduce the props to the stack needs
      env: props.env,
      ...props.tokenServiceProps,
>>>>>>> 4f46ca9b
    });
  }
}<|MERGE_RESOLUTION|>--- conflicted
+++ resolved
@@ -6,11 +6,8 @@
 import { SecurityGroupConstruct, SecurityGroupProps } from './stateful/securitygroup/component';
 import { SchemaRegistryConstruct, SchemaRegistryProps } from './stateful/schemaregistry/component';
 import { EventSource, EventSourceProps } from './stateful/event_source/component';
-<<<<<<< HEAD
 import { IcaEventPipeStack, IcaEventPipeStackProps } from './stateful/ica_event_pipe/stack';
-=======
 import { TokenServiceProps, TokenServiceStack } from './stateful/token_service/deploy/stack';
->>>>>>> 4f46ca9b
 
 export interface OrcaBusStatefulConfig {
   schemaRegistryProps: SchemaRegistryProps;
@@ -18,11 +15,8 @@
   databaseProps: ConfigurableDatabaseProps;
   securityGroupProps: SecurityGroupProps;
   eventSourceProps?: EventSourceProps;
-<<<<<<< HEAD
   icaEventPipeProps: IcaEventPipeStackProps;
-=======
   tokenServiceProps: TokenServiceProps;
->>>>>>> 4f46ca9b
 }
 
 export class OrcaBusStatefulStack extends cdk.Stack {
@@ -65,15 +59,14 @@
       new EventSource(this, 'EventSourceConstruct', props.eventSourceProps);
     }
 
-<<<<<<< HEAD
     new IcaEventPipeStack(this, props.icaEventPipeProps.name, {
       env: {
         account: props.env?.account,
         region: 'ap-southeast-2',
       },
       ...props.icaEventPipeProps,
-=======
-    this.statefulStackArray.push(this.createTokenServiceStack(props));
+ 
+      this.statefulStackArray.push(this.createTokenServiceStack(props));
   }
 
   private createTokenServiceStack(props: cdk.StackProps & OrcaBusStatefulConfig) {
@@ -81,7 +74,6 @@
       // reduce the props to the stack needs
       env: props.env,
       ...props.tokenServiceProps,
->>>>>>> 4f46ca9b
     });
   }
 }
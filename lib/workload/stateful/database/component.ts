--- conflicted
+++ resolved
@@ -69,13 +69,13 @@
    * Port to run the database on.
    */
   dbPort: number;
-<<<<<<< HEAD
+  /**
+   * The database removal policy.
+   */
+  removalPolicy: RemovalPolicy;
   /**
    * Inbound security groups that are allowed to connect to the database.
    */
-=======
-  removalPolicy: RemovalPolicy;
->>>>>>> 62c3616d
   allowedInboundSG?: ec2.SecurityGroup;
 };
 
@@ -147,15 +147,10 @@
         props.parameterGroupName
       ),
       port: props.dbPort,
-<<<<<<< HEAD
-      removalPolicy: RemovalPolicy.DESTROY,
-      securityGroups: [this.securityGroup],
-=======
       storageEncrypted: true,
       iamAuthentication: true,
       removalPolicy: props.removalPolicy,
-      securityGroups: [this.dbSecurityGroup],
->>>>>>> 62c3616d
+      securityGroups: [this.securityGroup],
       serverlessV2MaxCapacity: props.maxACU,
       serverlessV2MinCapacity: props.minACU,
       vpc: props.vpc,

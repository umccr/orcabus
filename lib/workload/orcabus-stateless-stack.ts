import * as cdk from 'aws-cdk-lib';
import { Arn } from 'aws-cdk-lib';
import { Construct } from 'constructs';
import { getVpc } from './stateful/vpc/component';
import { MultiSchemaConstructProps } from './stateless/schema/component';
import { IVpc, ISecurityGroup, SecurityGroup } from 'aws-cdk-lib/aws-ec2';
import { Filemanager, FilemanagerConfig } from './stateless/filemanager/deploy/lib/filemanager';
import { Queue } from 'aws-cdk-lib/aws-sqs';
import { Secret } from 'aws-cdk-lib/aws-secretsmanager';
import {
  PostgresManagerStack,
  PostgresManagerConfig,
} from './stateless/postgres_manager/deploy/postgres-manager-stack';
import {
  MetadataManagerStack,
  MetadataManagerConfig,
} from './stateless/metadata_manager/deploy/metadata-manager-stack';
import { SequenceRunManagerStack } from './stateless/sequence_run_manager/deploy/component';
import { EventBus, IEventBus } from 'aws-cdk-lib/aws-events';

export interface OrcaBusStatelessConfig {
  multiSchemaConstructProps: MultiSchemaConstructProps;
  eventBusName: string;
  lambdaSecurityGroupName: string;
  rdsMasterSecretName: string;
  postgresManagerConfig: PostgresManagerConfig;
<<<<<<< HEAD
  metadataManagerConfig: MetadataManagerConfig;
  filemanagerDependencies?: FilemanagerDependencies;
}

export interface FilemanagerDependencies {
  /**
   * Queue name used by the EventSource construct.
   */
  eventSourceQueueName: string;
  /**
   * Buckets defined by the EventSource construct.
   */
  eventSourceBuckets: string[];
  /**
   * Database secret name for the filemanager.
   */
  databaseSecretName: string;
=======
  filemanagerConfig: FilemanagerConfig;
>>>>>>> f1912581
}

export class OrcaBusStatelessStack extends cdk.Stack {
  private readonly vpc: IVpc;
  private readonly lambdaSecurityGroup: ISecurityGroup;
  private readonly mainBus: IEventBus;

  // microservice stacks
  microserviceStackArray: cdk.Stack[] = [];

  constructor(scope: Construct, id: string, props: cdk.StackProps & OrcaBusStatelessConfig) {
    super(scope, id, props);

    // --- Constructs from Stateful stack or pre-existing resources

    this.vpc = getVpc(this);

    this.lambdaSecurityGroup = SecurityGroup.fromLookupByName(
      this,
      'OrcaBusLambdaSecurityGroup',
      props.lambdaSecurityGroupName,
      this.vpc
    );

    this.mainBus = EventBus.fromEventBusName(this, 'OrcaBusMain', props.eventBusName);

    // --- Create Stateless resources

    // new MultiSchemaConstruct(this, 'MultiSchema', props.multiSchemaConstructProps);

    // hook microservice construct components here

    this.microserviceStackArray.push(this.createSequenceRunManager(props));
    this.microserviceStackArray.push(this.createPostgresManager(props.postgresManagerConfig));
<<<<<<< HEAD
    this.microserviceStackArray.push(this.createMetadataManager(props.metadataManagerConfig));

    if (props.filemanagerDependencies) {
      this.createFilemanager({
        ...props.filemanagerDependencies,
        lambdaSecurityGroupName: props.lambdaSecurityGroupName,
      });
    }
=======
    this.microserviceStackArray.push(this.createFilemanager(props.filemanagerConfig));
>>>>>>> f1912581
  }

  private createSequenceRunManager(props: cdk.StackProps) {
    return new SequenceRunManagerStack(this, 'SequenceRunManager', {
      securityGroups: [this.lambdaSecurityGroup],
      vpc: this.vpc,
      mainBus: this.mainBus,
      ...props,
    });
  }

  private createPostgresManager(config: PostgresManagerConfig) {
    return new PostgresManagerStack(this, 'PostgresManager', {
      ...config,
      vpc: this.vpc,
      lambdaSecurityGroup: this.lambdaSecurityGroup,
    });
  }

<<<<<<< HEAD
  private createMetadataManager(config: MetadataManagerConfig) {
    return new MetadataManagerStack(this, 'MetadataManager', {
      vpc: this.vpc,
      lambdaSecurityGroups: this.lambdaSecurityGroup,
      ...config,
    });
  }

  private createFilemanager(
    dependencies: FilemanagerDependencies & { lambdaSecurityGroupName: string }
  ) {
=======
  private createFilemanager(config: FilemanagerConfig) {
>>>>>>> f1912581
    // Opting to reconstruct the dependencies here, and pass them into the service as constructs.
    const queue = Queue.fromQueueArn(
      this,
      'FilemanagerQueue',
      Arn.format(
        {
          resource: config.eventSourceQueueName,
          service: 'sqs',
        },
        this
      )
    );
    const databaseSecret = Secret.fromSecretNameV2(
      this,
      'FilemanagerDatabaseSecret',
      config.databaseSecretName
    );

    return new Filemanager(this, 'Filemanager', {
      buckets: config.eventSourceBuckets,
      buildEnvironment: {},
      databaseSecret,
      databaseSecurityGroup: this.lambdaSecurityGroup,
      eventSources: [queue],
      migrateDatabase: true,
      vpc: this.vpc,
    });
  }
}<|MERGE_RESOLUTION|>--- conflicted
+++ resolved
@@ -24,27 +24,8 @@
   lambdaSecurityGroupName: string;
   rdsMasterSecretName: string;
   postgresManagerConfig: PostgresManagerConfig;
-<<<<<<< HEAD
   metadataManagerConfig: MetadataManagerConfig;
-  filemanagerDependencies?: FilemanagerDependencies;
-}
-
-export interface FilemanagerDependencies {
-  /**
-   * Queue name used by the EventSource construct.
-   */
-  eventSourceQueueName: string;
-  /**
-   * Buckets defined by the EventSource construct.
-   */
-  eventSourceBuckets: string[];
-  /**
-   * Database secret name for the filemanager.
-   */
-  databaseSecretName: string;
-=======
   filemanagerConfig: FilemanagerConfig;
->>>>>>> f1912581
 }
 
 export class OrcaBusStatelessStack extends cdk.Stack {
@@ -79,18 +60,8 @@
 
     this.microserviceStackArray.push(this.createSequenceRunManager(props));
     this.microserviceStackArray.push(this.createPostgresManager(props.postgresManagerConfig));
-<<<<<<< HEAD
     this.microserviceStackArray.push(this.createMetadataManager(props.metadataManagerConfig));
-
-    if (props.filemanagerDependencies) {
-      this.createFilemanager({
-        ...props.filemanagerDependencies,
-        lambdaSecurityGroupName: props.lambdaSecurityGroupName,
-      });
-    }
-=======
     this.microserviceStackArray.push(this.createFilemanager(props.filemanagerConfig));
->>>>>>> f1912581
   }
 
   private createSequenceRunManager(props: cdk.StackProps) {
@@ -110,7 +81,6 @@
     });
   }
 
-<<<<<<< HEAD
   private createMetadataManager(config: MetadataManagerConfig) {
     return new MetadataManagerStack(this, 'MetadataManager', {
       vpc: this.vpc,
@@ -119,12 +89,7 @@
     });
   }
 
-  private createFilemanager(
-    dependencies: FilemanagerDependencies & { lambdaSecurityGroupName: string }
-  ) {
-=======
   private createFilemanager(config: FilemanagerConfig) {
->>>>>>> f1912581
     // Opting to reconstruct the dependencies here, and pass them into the service as constructs.
     const queue = Queue.fromQueueArn(
       this,

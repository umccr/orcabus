import { region, AppStage, accountIdAlias } from './constants';
import { StatefulStackCollectionProps } from '../lib/workload/stateful/statefulStackCollectionClass';
import { StatelessStackCollectionProps } from '../lib/workload/stateless/statelessStackCollectionClass';
import { getSharedStackProps } from './stacks/shared';
import { getIcaEventPipeStackProps } from './stacks/icaEventPipe';
import { getTokenServiceStackProps } from './stacks/tokenService';
import { getPostgresManagerStackProps } from './stacks/postgresManager';
import { getMetadataManagerStackProps } from './stacks/metadataManager';
import { getSequenceRunManagerStackProps } from './stacks/sequenceRunManager';
import { getFileManagerStackProps } from './stacks/fileManager';
import { getBsRunsUploadManagerStackProps } from './stacks/bsRunsUploadManager';
import { getBsshIcav2FastqCopyManagerStackProps } from './stacks/bsshIcav2FastqCopyManager';
import {
  getCttsov2Icav2PipelineManagerStackProps,
  getCttsov2Icav2PipelineTableStackProps,
} from './stacks/cttsov2Icav2PipelineManager';
import { getEventSchemaStackProps } from './stacks/schema/events';
import { getDataSchemaStackProps } from './stacks/schema/data';
import {
  getBclConvertManagerTableStackProps,
  getBclConvertManagerStackProps,
} from './stacks/bclConvertManager';
import { getWorkflowManagerStackProps } from './stacks/workflowRunManager';
import {
  getBclconvertInteropQcIcav2PipelineManagerStackProps,
  getBclconvertInteropQcIcav2PipelineTableStackProps,
} from './stacks/bclconvertInteropQcIcav2PipelineManager';
import { getGlueStackProps, getStatefulGlueStackProps } from './stacks/stackyMcStackFace';
import { getDataBucketStackProps } from './stacks/dataBucket';
import {
  getWgtsQcIcav2PipelineManagerStackProps,
  getWgtsQcIcav2PipelineTableStackProps,
} from './stacks/wgtsQcPipelineManager';
import {
  getTnIcav2PipelineManagerStackProps,
  getTnIcav2PipelineTableStackProps,
} from './stacks/tumorNormalPipelineManager';
import {
  getWtsIcav2PipelineManagerStackProps,
  getWtsIcav2PipelineTableStackProps,
} from './stacks/wtsPipelineManager';
import {
  getUmccriseIcav2PipelineManagerStackProps,
  getUmccriseIcav2PipelineTableStackProps,
} from './stacks/umccrisePipelineManager';
import {
  getRnasumIcav2PipelineManagerStackProps,
  getRnasumIcav2PipelineTableStackProps,
} from './stacks/rnasumPipelineManager';
import { getFmAnnotatorProps } from './stacks/fmAnnotator';
import {
  getPierianDxPipelineManagerStackProps,
  getPierianDxPipelineTableStackProps,
} from './stacks/pierianDxPipelineManager';
import { getAuthorizationManagerStackProps } from './stacks/authorizationManager';
import { getSashPipelineManagerStackProps, getSashPipelineTableStackProps } from './stacks/sash';
import {
  getOncoanalyserPipelineManagerStackProps,
  getOncoanalyserPipelineTableStackProps,
} from './stacks/oncoanalyser';
import {
  getOraCompressionIcav2PipelineManagerStackProps,
  getOraCompressionIcav2PipelineTableStackProps,
} from './stacks/oraCompressionPipelineManager';
import { getOraDecompressionManagerStackProps } from './stacks/oraDecompressionPipelineManager';
<<<<<<< HEAD
import { getWebSocketApiStackProps } from './stacks/clientWebsocketApi';
=======
import { getPgDDProps } from './stacks/pgDD';

>>>>>>> 18059a22
interface EnvironmentConfig {
  name: string;
  region: string;
  accountId: string;
  stackProps: {
    statefulConfig: StatefulStackCollectionProps;
    statelessConfig: StatelessStackCollectionProps;
  };
}

/**
 * The function will return the appropriate configuration for the given account
 *
 * @param stage the name of account stage
 * @returns the configuration for the given app stage
 */
export const getEnvironmentConfig = (stage: AppStage): EnvironmentConfig | null => {
  const stackProps = {
    statefulConfig: {
      authorizationManagerStackProps: getAuthorizationManagerStackProps(stage),
      dataBucketStackProps: getDataBucketStackProps(stage),
      sharedStackProps: getSharedStackProps(stage),
      postgresManagerStackProps: getPostgresManagerStackProps(),
      tokenServiceStackProps: getTokenServiceStackProps(),
      icaEventPipeStackProps: getIcaEventPipeStackProps(),
      bclconvertInteropQcIcav2PipelineTableStackProps:
        getBclconvertInteropQcIcav2PipelineTableStackProps(),
      cttsov2Icav2PipelineTableStackProps: getCttsov2Icav2PipelineTableStackProps(),
      wgtsQcIcav2PipelineTableStackProps: getWgtsQcIcav2PipelineTableStackProps(),
      tnIcav2PipelineTableStackProps: getTnIcav2PipelineTableStackProps(),
      wtsIcav2PipelineTableStackProps: getWtsIcav2PipelineTableStackProps(),
      umccriseIcav2PipelineTableStackProps: getUmccriseIcav2PipelineTableStackProps(),
      rnasumIcav2PipelineTableStackProps: getRnasumIcav2PipelineTableStackProps(),
      oraCompressionIcav2PipelineTableStackProps: getOraCompressionIcav2PipelineTableStackProps(),
      BclConvertTableStackProps: getBclConvertManagerTableStackProps(stage),
      stackyStatefulTablesStackProps: getStatefulGlueStackProps(),
      pierianDxPipelineTableStackProps: getPierianDxPipelineTableStackProps(),
      oncoanalyserPipelineTableStackProps: getOncoanalyserPipelineTableStackProps(),
      sashPipelineTableStackProps: getSashPipelineTableStackProps(),
    },
    statelessConfig: {
      metadataManagerStackProps: getMetadataManagerStackProps(stage),
      sequenceRunManagerStackProps: getSequenceRunManagerStackProps(stage),
      fileManagerStackProps: getFileManagerStackProps(stage),
      bsRunsUploadManagerStackProps: getBsRunsUploadManagerStackProps(stage),
      bsshIcav2FastqCopyManagerStackProps: getBsshIcav2FastqCopyManagerStackProps(stage),
      bclconvertInteropQcIcav2PipelineManagerStackProps:
        getBclconvertInteropQcIcav2PipelineManagerStackProps(stage),
      cttsov2Icav2PipelineManagerStackProps: getCttsov2Icav2PipelineManagerStackProps(stage),
      wgtsQcIcav2PipelineManagerStackProps: getWgtsQcIcav2PipelineManagerStackProps(stage),
      tnIcav2PipelineManagerStackProps: getTnIcav2PipelineManagerStackProps(stage),
      wtsIcav2PipelineManagerStackProps: getWtsIcav2PipelineManagerStackProps(stage),
      umccriseIcav2PipelineManagerStackProps: getUmccriseIcav2PipelineManagerStackProps(stage),
      rnasumIcav2PipelineManagerStackProps: getRnasumIcav2PipelineManagerStackProps(stage),
      pieriandxPipelineManagerStackProps: getPierianDxPipelineManagerStackProps(stage),
      oncoanalyserPipelineManagerStackProps: getOncoanalyserPipelineManagerStackProps(stage),
      sashPipelineManagerStackProps: getSashPipelineManagerStackProps(stage),
      oraCompressionIcav2PipelineManagerStackProps:
        getOraCompressionIcav2PipelineManagerStackProps(stage),
      oraDecompressionManagerStackProps: getOraDecompressionManagerStackProps(stage),
      eventSchemaStackProps: getEventSchemaStackProps(),
      dataSchemaStackProps: getDataSchemaStackProps(),
      bclConvertManagerStackProps: getBclConvertManagerStackProps(stage),
      workflowManagerStackProps: getWorkflowManagerStackProps(stage),
      stackyMcStackFaceProps: getGlueStackProps(stage),
      fmAnnotatorProps: getFmAnnotatorProps(),
<<<<<<< HEAD
      websocketApiStackProps: getWebSocketApiStackProps(stage),
=======
      pgDDProps: getPgDDProps(stage),
>>>>>>> 18059a22
    },
  };

  switch (stage) {
    case AppStage.BETA:
      return {
        name: 'beta',
        region,
        accountId: accountIdAlias[stage], // umccr_development
        stackProps: stackProps,
      };

    case AppStage.GAMMA:
      return {
        name: 'gamma',
        region,
        accountId: accountIdAlias[stage], // umccr_staging
        stackProps: stackProps,
      };

    case AppStage.PROD:
      return {
        name: 'prod',
        region,
        accountId: accountIdAlias[stage], // umccr_production
        stackProps: stackProps,
      };
  }
};<|MERGE_RESOLUTION|>--- conflicted
+++ resolved
@@ -63,12 +63,8 @@
   getOraCompressionIcav2PipelineTableStackProps,
 } from './stacks/oraCompressionPipelineManager';
 import { getOraDecompressionManagerStackProps } from './stacks/oraDecompressionPipelineManager';
-<<<<<<< HEAD
 import { getWebSocketApiStackProps } from './stacks/clientWebsocketApi';
-=======
 import { getPgDDProps } from './stacks/pgDD';
-
->>>>>>> 18059a22
 interface EnvironmentConfig {
   name: string;
   region: string;
@@ -135,11 +131,8 @@
       workflowManagerStackProps: getWorkflowManagerStackProps(stage),
       stackyMcStackFaceProps: getGlueStackProps(stage),
       fmAnnotatorProps: getFmAnnotatorProps(),
-<<<<<<< HEAD
       websocketApiStackProps: getWebSocketApiStackProps(stage),
-=======
       pgDDProps: getPgDDProps(stage),
->>>>>>> 18059a22
     },
   };
 

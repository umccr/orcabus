import { region, AppStage, accountIdAlias } from './constants';
import { StatefulStackCollectionProps } from '../lib/workload/stateful/statefulStackCollectionClass';
import { StatelessStackCollectionProps } from '../lib/workload/stateless/statelessStackCollectionClass';
import { getSharedStackProps } from './stacks/shared';
import { getIcaEventPipeStackProps } from './stacks/icaEventPipe';
import { getTokenServiceStackProps } from './stacks/tokenService';
import { getPostgresManagerStackProps } from './stacks/postgresManager';
import { getMetadataManagerStackProps } from './stacks/metadataManager';
import { getSequenceRunManagerStackProps } from './stacks/sequenceRunManager';
import { getFileManagerStackProps } from './stacks/fileManager';
import { getBsRunsUploadManagerStackProps } from './stacks/bsRunsUploadManager';
import { getICAv1CopyBatchUtilityStackProps } from './stacks/icav1CopyBatchUtility';
import { getBsshIcav2FastqCopyManagerStackProps } from './stacks/bsshIcav2FastqCopyManager';
import {
  getCttsov2Icav2PipelineManagerStackProps,
  getCttsov2Icav2PipelineTableStackProps,
} from './stacks/cttsov2Icav2PipelineManager';
import { getEventSchemaStackProps } from './stacks/schema/events';
import { getDataSchemaStackProps } from './stacks/schema/data';
import {
  getBclConvertManagerTableStackProps,
  getBclConvertManagerStackProps,
} from './stacks/bclConvertManager';
import { getWorkflowManagerStackProps } from './stacks/workflowRunManager';
import {
  getBclconvertInteropQcIcav2PipelineManagerStackProps,
  getBclconvertInteropQcIcav2PipelineTableStackProps,
} from './stacks/bclconvertInteropQcIcav2PipelineManager';
import { getGlueStackProps, getStatefulGlueStackProps } from './stacks/stackyMcStackFace';

interface EnvironmentConfig {
  name: string;
  region: string;
  accountId: string;
  stackProps: {
    statefulConfig: StatefulStackCollectionProps;
    statelessConfig: StatelessStackCollectionProps;
  };
}

/**
 * The function will return the appropriate configuration for the given account
 *
 * @param stage the name of account stage
 * @returns the configuration for the given app stage
 */
export const getEnvironmentConfig = (stage: AppStage): EnvironmentConfig | null => {
  const stackProps = {
    statefulConfig: {
      sharedStackProps: getSharedStackProps(stage),
      tokenServiceStackProps: getTokenServiceStackProps(),
      icaEventPipeStackProps: getIcaEventPipeStackProps(),
      bclconvertInteropQcIcav2PipelineTableStackProps:
        getBclconvertInteropQcIcav2PipelineTableStackProps(),
      cttsov2Icav2PipelineTableStackProps: getCttsov2Icav2PipelineTableStackProps(),
      BclConvertTableStackProps: getBclConvertManagerTableStackProps(stage),
      stackyStatefulTablesStackProps: getStatefulGlueStackProps(),
    },
    statelessConfig: {
      postgresManagerStackProps: getPostgresManagerStackProps(),
      metadataManagerStackProps: getMetadataManagerStackProps(stage),
      sequenceRunManagerStackProps: getSequenceRunManagerStackProps(stage),
      fileManagerStackProps: getFileManagerStackProps(stage),
      bsRunsUploadManagerStackProps: getBsRunsUploadManagerStackProps(stage),
      bsshIcav2FastqCopyManagerStackProps: getBsshIcav2FastqCopyManagerStackProps(stage),
      bclconvertInteropQcIcav2PipelineManagerStackProps:
        getBclconvertInteropQcIcav2PipelineManagerStackProps(stage),
      cttsov2Icav2PipelineManagerStackProps: getCttsov2Icav2PipelineManagerStackProps(stage),
      eventSchemaStackProps: getEventSchemaStackProps(),
      dataSchemaStackProps: getDataSchemaStackProps(),
      bclConvertManagerStackProps: getBclConvertManagerStackProps(stage),
      workflowManagerStackProps: getWorkflowManagerStackProps(stage),
      stackyMcStackFaceProps: getGlueStackProps(),
    },
  };

  switch (stage) {
    case AppStage.BETA:
      return {
        name: 'beta',
        region,
        accountId: accountIdAlias[stage], // umccr_development
<<<<<<< HEAD
        stackProps: {
          statefulConfig: {
            sharedStackProps: getSharedStackProps(stage),
            tokenServiceStackProps: getTokenServiceStackProps(),
            icaEventPipeStackProps: getIcaEventPipeStackProps(),
            bclconvertInteropQcIcav2PipelineTableStackProps:
              getBclconvertInteropQcIcav2PipelineTableStackProps(),
            cttsov2Icav2PipelineTableStackProps: getCttsov2Icav2PipelineTableStackProps(),
            BclConvertTableStackProps: getBclConvertManagerTableStackProps(stage),
            stackyStatefulTablesStackProps: getStatefulGlueStackProps(),
          },
          statelessConfig: {
            postgresManagerStackProps: getPostgresManagerStackProps(),
            metadataManagerStackProps: getMetadataManagerStackProps(),
            sequenceRunManagerStackProps: getSequenceRunManagerStackProps(),
            fileManagerStackProps: getFileManagerStackProps(stage),
            bsRunsUploadManagerStackProps: getBsRunsUploadManagerStackProps(stage),
            icav1CopyBatchUtilityStackProps: getICAv1CopyBatchUtilityStackProps(stage),
            bsshIcav2FastqCopyManagerStackProps: getBsshIcav2FastqCopyManagerStackProps(stage),
            bclconvertInteropQcIcav2PipelineManagerStackProps:
              getBclconvertInteropQcIcav2PipelineManagerStackProps(stage),
            cttsov2Icav2PipelineManagerStackProps: getCttsov2Icav2PipelineManagerStackProps(stage),
            eventSchemaStackProps: getEventSchemaStackProps(),
            dataSchemaStackProps: getDataSchemaStackProps(),
            bclConvertManagerStackProps: getBclConvertManagerStackProps(stage),
            workflowManagerStackProps: getWorkflowManagerStackProps(),
            stackyMcStackFaceProps: getGlueStackProps(),
          },
        },
=======
        stackProps: stackProps,
>>>>>>> ba053697
      };

    case AppStage.GAMMA:
      return {
        name: 'gamma',
        region,
        accountId: accountIdAlias[stage], // umccr_staging
<<<<<<< HEAD
        stackProps: {
          statefulConfig: {
            sharedStackProps: getSharedStackProps(stage),
            tokenServiceStackProps: getTokenServiceStackProps(),
            icaEventPipeStackProps: getIcaEventPipeStackProps(),
            bclconvertInteropQcIcav2PipelineTableStackProps:
              getBclconvertInteropQcIcav2PipelineTableStackProps(),
            cttsov2Icav2PipelineTableStackProps: getCttsov2Icav2PipelineTableStackProps(),
            BclConvertTableStackProps: getBclConvertManagerTableStackProps(stage),
            stackyStatefulTablesStackProps: getStatefulGlueStackProps(),
          },
          statelessConfig: {
            postgresManagerStackProps: getPostgresManagerStackProps(),
            metadataManagerStackProps: getMetadataManagerStackProps(),
            sequenceRunManagerStackProps: getSequenceRunManagerStackProps(),
            fileManagerStackProps: getFileManagerStackProps(stage),
            bsRunsUploadManagerStackProps: getBsRunsUploadManagerStackProps(stage),
            icav1CopyBatchUtilityStackProps: getICAv1CopyBatchUtilityStackProps(stage),
            bsshIcav2FastqCopyManagerStackProps: getBsshIcav2FastqCopyManagerStackProps(stage),
            bclconvertInteropQcIcav2PipelineManagerStackProps:
              getBclconvertInteropQcIcav2PipelineManagerStackProps(stage),
            cttsov2Icav2PipelineManagerStackProps: getCttsov2Icav2PipelineManagerStackProps(stage),
            eventSchemaStackProps: getEventSchemaStackProps(),
            dataSchemaStackProps: getDataSchemaStackProps(),
            bclConvertManagerStackProps: getBclConvertManagerStackProps(stage),
            workflowManagerStackProps: getWorkflowManagerStackProps(),
            stackyMcStackFaceProps: getGlueStackProps(),
          },
        },
=======
        stackProps: stackProps,
>>>>>>> ba053697
      };

    case AppStage.PROD:
      return {
        name: 'prod',
        region,
        accountId: accountIdAlias[stage], // umccr_production
<<<<<<< HEAD
        stackProps: {
          statefulConfig: {
            sharedStackProps: getSharedStackProps(stage),
            tokenServiceStackProps: getTokenServiceStackProps(),
            icaEventPipeStackProps: getIcaEventPipeStackProps(),
            bclconvertInteropQcIcav2PipelineTableStackProps:
              getBclconvertInteropQcIcav2PipelineTableStackProps(),
            cttsov2Icav2PipelineTableStackProps: getCttsov2Icav2PipelineTableStackProps(),
            BclConvertTableStackProps: getBclConvertManagerTableStackProps(stage),
            stackyStatefulTablesStackProps: getStatefulGlueStackProps(),
          },
          statelessConfig: {
            postgresManagerStackProps: getPostgresManagerStackProps(),
            metadataManagerStackProps: getMetadataManagerStackProps(),
            sequenceRunManagerStackProps: getSequenceRunManagerStackProps(),
            fileManagerStackProps: getFileManagerStackProps(stage),
            bsRunsUploadManagerStackProps: getBsRunsUploadManagerStackProps(stage),
            icav1CopyBatchUtilityStackProps: getICAv1CopyBatchUtilityStackProps(stage),
            bsshIcav2FastqCopyManagerStackProps: getBsshIcav2FastqCopyManagerStackProps(stage),
            bclconvertInteropQcIcav2PipelineManagerStackProps:
              getBclconvertInteropQcIcav2PipelineManagerStackProps(stage),
            cttsov2Icav2PipelineManagerStackProps: getCttsov2Icav2PipelineManagerStackProps(stage),
            eventSchemaStackProps: getEventSchemaStackProps(),
            dataSchemaStackProps: getDataSchemaStackProps(),
            bclConvertManagerStackProps: getBclConvertManagerStackProps(stage),
            workflowManagerStackProps: getWorkflowManagerStackProps(),
            stackyMcStackFaceProps: getGlueStackProps(),
          },
        },
=======
        stackProps: stackProps,
>>>>>>> ba053697
      };
  }
};<|MERGE_RESOLUTION|>--- conflicted
+++ resolved
@@ -9,7 +9,6 @@
 import { getSequenceRunManagerStackProps } from './stacks/sequenceRunManager';
 import { getFileManagerStackProps } from './stacks/fileManager';
 import { getBsRunsUploadManagerStackProps } from './stacks/bsRunsUploadManager';
-import { getICAv1CopyBatchUtilityStackProps } from './stacks/icav1CopyBatchUtility';
 import { getBsshIcav2FastqCopyManagerStackProps } from './stacks/bsshIcav2FastqCopyManager';
 import {
   getCttsov2Icav2PipelineManagerStackProps,
@@ -80,39 +79,7 @@
         name: 'beta',
         region,
         accountId: accountIdAlias[stage], // umccr_development
-<<<<<<< HEAD
-        stackProps: {
-          statefulConfig: {
-            sharedStackProps: getSharedStackProps(stage),
-            tokenServiceStackProps: getTokenServiceStackProps(),
-            icaEventPipeStackProps: getIcaEventPipeStackProps(),
-            bclconvertInteropQcIcav2PipelineTableStackProps:
-              getBclconvertInteropQcIcav2PipelineTableStackProps(),
-            cttsov2Icav2PipelineTableStackProps: getCttsov2Icav2PipelineTableStackProps(),
-            BclConvertTableStackProps: getBclConvertManagerTableStackProps(stage),
-            stackyStatefulTablesStackProps: getStatefulGlueStackProps(),
-          },
-          statelessConfig: {
-            postgresManagerStackProps: getPostgresManagerStackProps(),
-            metadataManagerStackProps: getMetadataManagerStackProps(),
-            sequenceRunManagerStackProps: getSequenceRunManagerStackProps(),
-            fileManagerStackProps: getFileManagerStackProps(stage),
-            bsRunsUploadManagerStackProps: getBsRunsUploadManagerStackProps(stage),
-            icav1CopyBatchUtilityStackProps: getICAv1CopyBatchUtilityStackProps(stage),
-            bsshIcav2FastqCopyManagerStackProps: getBsshIcav2FastqCopyManagerStackProps(stage),
-            bclconvertInteropQcIcav2PipelineManagerStackProps:
-              getBclconvertInteropQcIcav2PipelineManagerStackProps(stage),
-            cttsov2Icav2PipelineManagerStackProps: getCttsov2Icav2PipelineManagerStackProps(stage),
-            eventSchemaStackProps: getEventSchemaStackProps(),
-            dataSchemaStackProps: getDataSchemaStackProps(),
-            bclConvertManagerStackProps: getBclConvertManagerStackProps(stage),
-            workflowManagerStackProps: getWorkflowManagerStackProps(),
-            stackyMcStackFaceProps: getGlueStackProps(),
-          },
-        },
-=======
         stackProps: stackProps,
->>>>>>> ba053697
       };
 
     case AppStage.GAMMA:
@@ -120,39 +87,7 @@
         name: 'gamma',
         region,
         accountId: accountIdAlias[stage], // umccr_staging
-<<<<<<< HEAD
-        stackProps: {
-          statefulConfig: {
-            sharedStackProps: getSharedStackProps(stage),
-            tokenServiceStackProps: getTokenServiceStackProps(),
-            icaEventPipeStackProps: getIcaEventPipeStackProps(),
-            bclconvertInteropQcIcav2PipelineTableStackProps:
-              getBclconvertInteropQcIcav2PipelineTableStackProps(),
-            cttsov2Icav2PipelineTableStackProps: getCttsov2Icav2PipelineTableStackProps(),
-            BclConvertTableStackProps: getBclConvertManagerTableStackProps(stage),
-            stackyStatefulTablesStackProps: getStatefulGlueStackProps(),
-          },
-          statelessConfig: {
-            postgresManagerStackProps: getPostgresManagerStackProps(),
-            metadataManagerStackProps: getMetadataManagerStackProps(),
-            sequenceRunManagerStackProps: getSequenceRunManagerStackProps(),
-            fileManagerStackProps: getFileManagerStackProps(stage),
-            bsRunsUploadManagerStackProps: getBsRunsUploadManagerStackProps(stage),
-            icav1CopyBatchUtilityStackProps: getICAv1CopyBatchUtilityStackProps(stage),
-            bsshIcav2FastqCopyManagerStackProps: getBsshIcav2FastqCopyManagerStackProps(stage),
-            bclconvertInteropQcIcav2PipelineManagerStackProps:
-              getBclconvertInteropQcIcav2PipelineManagerStackProps(stage),
-            cttsov2Icav2PipelineManagerStackProps: getCttsov2Icav2PipelineManagerStackProps(stage),
-            eventSchemaStackProps: getEventSchemaStackProps(),
-            dataSchemaStackProps: getDataSchemaStackProps(),
-            bclConvertManagerStackProps: getBclConvertManagerStackProps(stage),
-            workflowManagerStackProps: getWorkflowManagerStackProps(),
-            stackyMcStackFaceProps: getGlueStackProps(),
-          },
-        },
-=======
         stackProps: stackProps,
->>>>>>> ba053697
       };
 
     case AppStage.PROD:
@@ -160,39 +95,7 @@
         name: 'prod',
         region,
         accountId: accountIdAlias[stage], // umccr_production
-<<<<<<< HEAD
-        stackProps: {
-          statefulConfig: {
-            sharedStackProps: getSharedStackProps(stage),
-            tokenServiceStackProps: getTokenServiceStackProps(),
-            icaEventPipeStackProps: getIcaEventPipeStackProps(),
-            bclconvertInteropQcIcav2PipelineTableStackProps:
-              getBclconvertInteropQcIcav2PipelineTableStackProps(),
-            cttsov2Icav2PipelineTableStackProps: getCttsov2Icav2PipelineTableStackProps(),
-            BclConvertTableStackProps: getBclConvertManagerTableStackProps(stage),
-            stackyStatefulTablesStackProps: getStatefulGlueStackProps(),
-          },
-          statelessConfig: {
-            postgresManagerStackProps: getPostgresManagerStackProps(),
-            metadataManagerStackProps: getMetadataManagerStackProps(),
-            sequenceRunManagerStackProps: getSequenceRunManagerStackProps(),
-            fileManagerStackProps: getFileManagerStackProps(stage),
-            bsRunsUploadManagerStackProps: getBsRunsUploadManagerStackProps(stage),
-            icav1CopyBatchUtilityStackProps: getICAv1CopyBatchUtilityStackProps(stage),
-            bsshIcav2FastqCopyManagerStackProps: getBsshIcav2FastqCopyManagerStackProps(stage),
-            bclconvertInteropQcIcav2PipelineManagerStackProps:
-              getBclconvertInteropQcIcav2PipelineManagerStackProps(stage),
-            cttsov2Icav2PipelineManagerStackProps: getCttsov2Icav2PipelineManagerStackProps(stage),
-            eventSchemaStackProps: getEventSchemaStackProps(),
-            dataSchemaStackProps: getDataSchemaStackProps(),
-            bclConvertManagerStackProps: getBclConvertManagerStackProps(stage),
-            workflowManagerStackProps: getWorkflowManagerStackProps(),
-            stackyMcStackFaceProps: getGlueStackProps(),
-          },
-        },
-=======
         stackProps: stackProps,
->>>>>>> ba053697
       };
   }
 };
import { region, AppStage, accountIdAlias } from './constants';
import { StatefulStackCollectionProps } from '../lib/workload/stateful/statefulStackCollectionClass';
import { StatelessStackCollectionProps } from '../lib/workload/stateless/statelessStackCollectionClass';
import { getSharedStackProps } from './stacks/shared';
import { getIcaEventPipeStackProps } from './stacks/icaEventPipe';
import { getTokenServiceStackProps } from './stacks/tokenService';
import { getPostgresManagerStackProps } from './stacks/postgresManager';
import { getMetadataManagerStackProps } from './stacks/metadataManager';
import { getSequenceRunManagerStackProps } from './stacks/sequenceRunManager';
import { getFileManagerStackProps } from './stacks/fileManager';
import { getBsRunsUploadManagerStackProps } from './stacks/bsRunsUploadManager';
import { getBsshIcav2FastqCopyManagerStackProps } from './stacks/bsshIcav2FastqCopyManager';
import {
  getCttsov2Icav2PipelineManagerStackProps,
  getCttsov2Icav2PipelineTableStackProps,
} from './stacks/cttsov2Icav2PipelineManager';
import { getEventSchemaStackProps } from './stacks/schema/events';
import { getDataSchemaStackProps } from './stacks/schema/data';
import {
  getBclConvertManagerTableStackProps,
  getBclConvertManagerStackProps,
} from './stacks/bclConvertManager';
import { getWorkflowManagerStackProps } from './stacks/workflowRunManager';
import {
  getBclconvertInteropQcIcav2PipelineManagerStackProps,
  getBclconvertInteropQcIcav2PipelineTableStackProps,
} from './stacks/bclconvertInteropQcIcav2PipelineManager';
import { getGlueStackProps, getStatefulGlueStackProps } from './stacks/stackyMcStackFace';

interface EnvironmentConfig {
  name: string;
  region: string;
  accountId: string;
  stackProps: {
    statefulConfig: StatefulStackCollectionProps;
    statelessConfig: StatelessStackCollectionProps;
  };
}

/**
 * The function will return the appropriate configuration for the given account
 *
 * @param stage the name of account stage
 * @returns the configuration for the given app stage
 */
export const getEnvironmentConfig = (stage: AppStage): EnvironmentConfig | null => {
  const stackProps = {
    statefulConfig: {
      sharedStackProps: getSharedStackProps(stage),
      tokenServiceStackProps: getTokenServiceStackProps(),
      icaEventPipeStackProps: getIcaEventPipeStackProps(),
      bclconvertInteropQcIcav2PipelineTableStackProps:
        getBclconvertInteropQcIcav2PipelineTableStackProps(),
      cttsov2Icav2PipelineTableStackProps: getCttsov2Icav2PipelineTableStackProps(),
      BclConvertTableStackProps: getBclConvertManagerTableStackProps(stage),
      stackyStatefulTablesStackProps: getStatefulGlueStackProps(),
    },
    statelessConfig: {
      postgresManagerStackProps: getPostgresManagerStackProps(),
      metadataManagerStackProps: getMetadataManagerStackProps(stage),
      sequenceRunManagerStackProps: getSequenceRunManagerStackProps(stage),
      fileManagerStackProps: getFileManagerStackProps(stage),
      bsRunsUploadManagerStackProps: getBsRunsUploadManagerStackProps(stage),
      bsshIcav2FastqCopyManagerStackProps: getBsshIcav2FastqCopyManagerStackProps(stage),
      bclconvertInteropQcIcav2PipelineManagerStackProps:
        getBclconvertInteropQcIcav2PipelineManagerStackProps(stage),
      cttsov2Icav2PipelineManagerStackProps: getCttsov2Icav2PipelineManagerStackProps(stage),
      eventSchemaStackProps: getEventSchemaStackProps(),
      dataSchemaStackProps: getDataSchemaStackProps(),
      bclConvertManagerStackProps: getBclConvertManagerStackProps(stage),
      workflowManagerStackProps: getWorkflowManagerStackProps(stage),
      stackyMcStackFaceProps: getGlueStackProps(),
    },
  };

  switch (stage) {
    case AppStage.BETA:
      return {
        name: 'beta',
        region,
        accountId: accountIdAlias[stage], // umccr_development
        stackProps: stackProps,
      };

    case AppStage.GAMMA:
      return {
        name: 'gamma',
        region,
        accountId: accountIdAlias[stage], // umccr_staging
        stackProps: stackProps,
      };

    case AppStage.PROD:
      return {
        name: 'prod',
        region,
        accountId: accountIdAlias[stage], // umccr_production
        stackProps: stackProps,
<<<<<<< HEAD
      };
=======
    };
>>>>>>> 44a00da2
  }
};<|MERGE_RESOLUTION|>--- conflicted
+++ resolved
@@ -9,6 +9,7 @@
 import { getSequenceRunManagerStackProps } from './stacks/sequenceRunManager';
 import { getFileManagerStackProps } from './stacks/fileManager';
 import { getBsRunsUploadManagerStackProps } from './stacks/bsRunsUploadManager';
+import { getICAv1CopyBatchUtilityStackProps } from './stacks/icav1CopyBatchUtility';
 import { getBsshIcav2FastqCopyManagerStackProps } from './stacks/bsshIcav2FastqCopyManager';
 import {
   getCttsov2Icav2PipelineManagerStackProps,
@@ -26,6 +27,7 @@
   getBclconvertInteropQcIcav2PipelineTableStackProps,
 } from './stacks/bclconvertInteropQcIcav2PipelineManager';
 import { getGlueStackProps, getStatefulGlueStackProps } from './stacks/stackyMcStackFace';
+import { ICAv1CopyBatchUtilityStack } from '../lib/workload/stateless/stacks/icav1-copy-batch-utility/deploy/stack';
 
 interface EnvironmentConfig {
   name: string;
@@ -61,6 +63,7 @@
       sequenceRunManagerStackProps: getSequenceRunManagerStackProps(stage),
       fileManagerStackProps: getFileManagerStackProps(stage),
       bsRunsUploadManagerStackProps: getBsRunsUploadManagerStackProps(stage),
+      ICAv1CopyBatchUtilityStackProps: getICAv1CopyBatchUtilityStackProps(stage),
       bsshIcav2FastqCopyManagerStackProps: getBsshIcav2FastqCopyManagerStackProps(stage),
       bclconvertInteropQcIcav2PipelineManagerStackProps:
         getBclconvertInteropQcIcav2PipelineManagerStackProps(stage),
@@ -70,6 +73,7 @@
       bclConvertManagerStackProps: getBclConvertManagerStackProps(stage),
       workflowManagerStackProps: getWorkflowManagerStackProps(stage),
       stackyMcStackFaceProps: getGlueStackProps(),
+      icav1CopyBatchUtilityStackProps: getICAv1CopyBatchUtilityStackProps(stage),
     },
   };
 
@@ -96,10 +100,6 @@
         region,
         accountId: accountIdAlias[stage], // umccr_production
         stackProps: stackProps,
-<<<<<<< HEAD
       };
-=======
-    };
->>>>>>> 44a00da2
   }
 };
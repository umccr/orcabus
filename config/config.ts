--- conflicted
+++ resolved
@@ -9,11 +9,7 @@
 import { getSequenceRunManagerStackProps } from './stacks/sequenceRunManager';
 import { getFileManagerStackProps } from './stacks/fileManager';
 import { getBsRunsUploadManagerStackProps } from './stacks/bsRunsUploadManager';
-<<<<<<< HEAD
 import { getICAv1CopyBatchUtilityStackProps } from './stacks/icav1CopyBatchUtility';
-import { getICAv2CopyBatchUtilityStackProps } from './stacks/icav2CopyBatchUtility';
-=======
->>>>>>> 42c448c2
 import { getBsshIcav2FastqCopyManagerStackProps } from './stacks/bsshIcav2FastqCopyManager';
 import {
   getCttsov2Icav2PipelineManagerStackProps,
@@ -72,11 +68,7 @@
             sequenceRunManagerStackProps: getSequenceRunManagerStackProps(),
             fileManagerStackProps: getFileManagerStackProps(stage),
             bsRunsUploadManagerStackProps: getBsRunsUploadManagerStackProps(stage),
-<<<<<<< HEAD
             icav1CopyBatchUtilityStackProps: getICAv1CopyBatchUtilityStackProps(stage),
-            icav2CopyBatchUtilityStackProps: getICAv2CopyBatchUtilityStackProps(stage),
-=======
->>>>>>> 42c448c2
             bsshIcav2FastqCopyManagerStackProps: getBsshIcav2FastqCopyManagerStackProps(stage),
             bclconvertInteropQcIcav2PipelineManagerStackProps:
               getBclconvertInteropQcIcav2PipelineManagerStackProps(stage),
@@ -112,11 +104,7 @@
             sequenceRunManagerStackProps: getSequenceRunManagerStackProps(),
             fileManagerStackProps: getFileManagerStackProps(stage),
             bsRunsUploadManagerStackProps: getBsRunsUploadManagerStackProps(stage),
-<<<<<<< HEAD
             icav1CopyBatchUtilityStackProps: getICAv1CopyBatchUtilityStackProps(stage),
-            icav2CopyBatchUtilityStackProps: getICAv2CopyBatchUtilityStackProps(stage),
-=======
->>>>>>> 42c448c2
             bsshIcav2FastqCopyManagerStackProps: getBsshIcav2FastqCopyManagerStackProps(stage),
             bclconvertInteropQcIcav2PipelineManagerStackProps:
               getBclconvertInteropQcIcav2PipelineManagerStackProps(stage),
@@ -152,11 +140,7 @@
             sequenceRunManagerStackProps: getSequenceRunManagerStackProps(),
             fileManagerStackProps: getFileManagerStackProps(stage),
             bsRunsUploadManagerStackProps: getBsRunsUploadManagerStackProps(stage),
-<<<<<<< HEAD
             icav1CopyBatchUtilityStackProps: getICAv1CopyBatchUtilityStackProps(stage),
-            icav2CopyBatchUtilityStackProps: getICAv2CopyBatchUtilityStackProps(stage),
-=======
->>>>>>> 42c448c2
             bsshIcav2FastqCopyManagerStackProps: getBsshIcav2FastqCopyManagerStackProps(stage),
             bclconvertInteropQcIcav2PipelineManagerStackProps:
               getBclconvertInteropQcIcav2PipelineManagerStackProps(stage),
